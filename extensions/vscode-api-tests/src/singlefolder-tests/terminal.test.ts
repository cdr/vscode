--- conflicted
+++ resolved
@@ -204,8 +204,6 @@
 
 				disposables.push(window.onDidCloseTerminal(e => {
 					closeEvents.push(e.name);
-
-<<<<<<< HEAD
 					try {
 						if (closeEvents.length === 1) {
 							deepEqual(openEvents, ['test1']);
@@ -215,22 +213,10 @@
 							deepEqual(openEvents, ['test1', 'test2']);
 							deepEqual(dataEvents, [{ name: 'test1', data: 'write1' }, { name: 'test2', data: 'write2' }]);
 							deepEqual(closeEvents, ['test1', 'test2']);
-							done();
 						}
-					} catch (e) {
-						done(e);
-=======
-					if (closeEvents.length === 1) {
-						deepEqual(openEvents, ['test1']);
-						deepEqual(dataEvents, [{ name: 'test1', data: 'write1' }]);
-						deepEqual(closeEvents, ['test1']);
 						resolveOnceClosed!();
-					} else if (closeEvents.length === 2) {
-						deepEqual(openEvents, ['test1', 'test2']);
-						deepEqual(dataEvents, [{ name: 'test1', data: 'write1' }, { name: 'test2', data: 'write2' }]);
-						deepEqual(closeEvents, ['test1', 'test2']);
-						resolveOnceClosed!();
->>>>>>> 001d3922
+					} catch (e) {
+						done(e);
 					}
 				}));
 
@@ -268,9 +254,6 @@
 										// Wait until the terminal is closed
 										await new Promise<void>(resolve => { resolveOnceClosed = resolve; });
 
-										reg1.dispose();
-										reg2.dispose();
-										reg3.dispose();
 										done();
 									},
 									close: () => { }
