--- conflicted
+++ resolved
@@ -59,20 +59,15 @@
 /**
  * invoked by vs/server/main.js
  */
-<<<<<<< HEAD
 export function spawnCli(args: ServerParsedArgs = parse()): Promise<void> {
-	createDirs(args)
-	return runCli(args, args["user-data-dir"] ||  REMOTE_DATA_FOLDER);
-=======
-export function spawnCli() {
-	runCli(args, REMOTE_DATA_FOLDER, serverOptions);
->>>>>>> 483d6f15
+	createDirs(args);
+	return runCli(args, args['user-data-dir'] || REMOTE_DATA_FOLDER, serverOptions);
 }
 
 /**
  * invoked by vs/server/main.js
  */
 export function createServer(address: string | net.AddressInfo | null, args: ServerParsedArgs = parse()): Promise<IServerAPI> {
-	createDirs(args)
-	return doCreateServer(address, args, args["user-data-dir"] || REMOTE_DATA_FOLDER);
+	createDirs(args);
+	return doCreateServer(address, args, args['user-data-dir'] || REMOTE_DATA_FOLDER);
 }