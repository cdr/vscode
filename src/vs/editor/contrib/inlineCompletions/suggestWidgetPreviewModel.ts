/*---------------------------------------------------------------------------------------------
 *  Copyright (c) Microsoft Corporation. All rights reserved.
 *  Licensed under the MIT License. See License.txt in the project root for license information.
 *--------------------------------------------------------------------------------------------*/

import { createCancelablePromise, RunOnceScheduler } from 'vs/base/common/async';
import { onUnexpectedError } from 'vs/base/common/errors';
import { MutableDisposable, toDisposable } from 'vs/base/common/lifecycle';
import { IActiveCodeEditor } from 'vs/editor/browser/editorBrowser';
import { EditorOption } from 'vs/editor/common/config/editorOptions';
import { InlineCompletionTriggerKind, SelectedSuggestionInfo } from 'vs/editor/common/modes';
import { SharedInlineCompletionCache } from 'vs/editor/contrib/inlineCompletions/ghostTextModel';
import { BaseGhostTextWidgetModel, GhostText } from './ghostText';
import { minimizeInlineCompletion, provideInlineCompletions, UpdateOperation } from './inlineCompletionsModel';
import { inlineCompletionToGhostText, NormalizedInlineCompletion } from './inlineCompletionToGhostText';
import { SuggestWidgetInlineCompletionProvider } from './suggestWidgetInlineCompletionProvider';

export class SuggestWidgetPreviewModel extends BaseGhostTextWidgetModel {
	private readonly suggestionInlineCompletionSource = this._register(
		new SuggestWidgetInlineCompletionProvider(
			this.editor,
			// Use the first cache item (if any) as preselection.
			() => this.cache.value?.completions[0]?.toLiveInlineCompletion()
		)
	);
	private readonly updateOperation = this._register(new MutableDisposable<UpdateOperation>());
	private readonly updateCacheSoon = this._register(new RunOnceScheduler(() => this.updateCache(), 50));

	public override minReservedLineCount: number = 0;

	public get isActive(): boolean {
		return this.suggestionInlineCompletionSource.state !== undefined;
	}

	constructor(
		editor: IActiveCodeEditor,
		private readonly cache: SharedInlineCompletionCache,
	) {
		super(editor);

		this._register(this.suggestionInlineCompletionSource.onDidChange(() => {
			this.updateCacheSoon.schedule();

			const suggestWidgetState = this.suggestionInlineCompletionSource.state;
			if (!suggestWidgetState) {
				this.minReservedLineCount = 0;
			}

			const newGhostText = this.ghostText;
			if (newGhostText) {
				this.minReservedLineCount = Math.max(this.minReservedLineCount, sum(newGhostText.parts.map(p => p.lines.length - 1)));
			}

			if (this.minReservedLineCount >= 1 && this.isSuggestionPreviewEnabled()) {
				this.suggestionInlineCompletionSource.forceRenderingAbove();
			} else {
				this.suggestionInlineCompletionSource.stopForceRenderingAbove();
			}
			this.onDidChangeEmitter.fire();
		}));

		this._register(this.cache.onDidChange(() => {
			this.onDidChangeEmitter.fire();
		}));

		this._register(this.editor.onDidChangeCursorPosition((e) => {
			if (this.isSuggestionPreviewEnabled()) {
				this.minReservedLineCount = 0;
				this.updateCacheSoon.schedule();
				this.onDidChangeEmitter.fire();
			}
		}));

		this._register(toDisposable(() => this.suggestionInlineCompletionSource.stopForceRenderingAbove()));
	}

	private isSuggestionPreviewEnabled(): boolean {
		const suggestOptions = this.editor.getOption(EditorOption.suggest);
		return suggestOptions.preview;
	}

	private async updateCache() {
		const state = this.suggestionInlineCompletionSource.state;
		if (!state || !state.selectedItemAsInlineCompletion) {
			return;
		}

		const info: SelectedSuggestionInfo = {
			text: state.selectedItemAsInlineCompletion.text,
			range: state.selectedItemAsInlineCompletion.range,
		};

		const position = this.editor.getPosition();

		const promise = createCancelablePromise(async token => {
			let result;
			try {
				result = await provideInlineCompletions(position,
					this.editor.getModel(),
					{ triggerKind: InlineCompletionTriggerKind.Automatic, selectedSuggestionInfo: info },
					token
				);
			} catch (e) {
				onUnexpectedError(e);
				return;
			}
			if (token.isCancellationRequested) {
				return;
			}
			this.cache.setValue(
				this.editor,
				result,
				InlineCompletionTriggerKind.Automatic
			);
			this.onDidChangeEmitter.fire();
		});
		const operation = new UpdateOperation(promise, InlineCompletionTriggerKind.Automatic);
		this.updateOperation.value = operation;
		await promise;
		if (this.updateOperation.value === operation) {
			this.updateOperation.clear();
		}
	}

	public override get ghostText(): GhostText | undefined {
		const suggestWidgetState = this.suggestionInlineCompletionSource.state;

		const originalInlineCompletion = minimizeInlineCompletion(this.editor.getModel()!, suggestWidgetState?.selectedItemAsInlineCompletion);
		const augmentedCompletion = minimizeInlineCompletion(this.editor.getModel()!, this.cache.value?.completions[0]?.toLiveInlineCompletion());

		const finalCompletion =
			augmentedCompletion
				&& originalInlineCompletion
				&& augmentedCompletion.text.startsWith(originalInlineCompletion.text)
				&& augmentedCompletion.range.equalsRange(originalInlineCompletion.range)
				? augmentedCompletion : (originalInlineCompletion || augmentedCompletion);

		const inlineCompletionPreviewLength = originalInlineCompletion ? (finalCompletion?.text.length || 0) - (originalInlineCompletion.text.length) : 0;

		const toGhostText = (completion: NormalizedInlineCompletion | undefined): GhostText | undefined => {
			const mode = this.editor.getOptions().get(EditorOption.suggest).previewMode;
			return completion
				? (
					inlineCompletionToGhostText(completion, this.editor.getModel(), mode, this.editor.getPosition(), inlineCompletionPreviewLength) ||
					// Show an invisible ghost text to reserve space
					new GhostText(completion.range.endLineNumber, [], this.minReservedLineCount)
				)
				: undefined;
		};

		const newGhostText = toGhostText(finalCompletion);

		return this.isSuggestionPreviewEnabled()
			? newGhostText
			: undefined;
	}
}

function sum(arr: number[]): number {
	return arr.reduce((a, b) => a + b, 0);
<<<<<<< HEAD
}

function lengthOfLongestCommonPrefix(str1: string, str2: string): number {
	let i = 0;
	while (i < str1.length && i < str2.length && str1[i] === str2[i]) {
		i++;
	}
	return i;
}

function lengthOfLongestCommonSuffix(str1: string, str2: string): number {
	let i = 0;
	while (i < str1.length && i < str2.length && str1[str1.length - i - 1] === str2[str2.length - i - 1]) {
		i++;
	}
	return i;
}

export function minimizeInlineCompletion(model: ITextModel, inlineCompletion: NormalizedInlineCompletion | undefined): NormalizedInlineCompletion | undefined {
	if (!inlineCompletion) {
		return inlineCompletion;
	}
	const valueToReplace = model.getValueInRange(inlineCompletion.range);
	const commonPrefixLength = lengthOfLongestCommonPrefix(valueToReplace, inlineCompletion.text);
	const startOffset = model.getOffsetAt(inlineCompletion.range.getStartPosition()) + commonPrefixLength;
	const start = model.getPositionAt(startOffset);

	const remainingValueToReplace = valueToReplace.substr(commonPrefixLength);
	const commonSuffixLength = lengthOfLongestCommonSuffix(remainingValueToReplace, inlineCompletion.text);
	const end = model.getPositionAt(Math.max(startOffset, model.getOffsetAt(inlineCompletion.range.getEndPosition()) - commonSuffixLength));

	return {
		range: Range.fromPositions(start, end),
		text: inlineCompletion.text.substr(commonPrefixLength, inlineCompletion.text.length - commonPrefixLength - commonSuffixLength),
	};
=======
>>>>>>> ee8c7def
}<|MERGE_RESOLUTION|>--- conflicted
+++ resolved
@@ -158,42 +158,4 @@
 
 function sum(arr: number[]): number {
 	return arr.reduce((a, b) => a + b, 0);
-<<<<<<< HEAD
-}
-
-function lengthOfLongestCommonPrefix(str1: string, str2: string): number {
-	let i = 0;
-	while (i < str1.length && i < str2.length && str1[i] === str2[i]) {
-		i++;
-	}
-	return i;
-}
-
-function lengthOfLongestCommonSuffix(str1: string, str2: string): number {
-	let i = 0;
-	while (i < str1.length && i < str2.length && str1[str1.length - i - 1] === str2[str2.length - i - 1]) {
-		i++;
-	}
-	return i;
-}
-
-export function minimizeInlineCompletion(model: ITextModel, inlineCompletion: NormalizedInlineCompletion | undefined): NormalizedInlineCompletion | undefined {
-	if (!inlineCompletion) {
-		return inlineCompletion;
-	}
-	const valueToReplace = model.getValueInRange(inlineCompletion.range);
-	const commonPrefixLength = lengthOfLongestCommonPrefix(valueToReplace, inlineCompletion.text);
-	const startOffset = model.getOffsetAt(inlineCompletion.range.getStartPosition()) + commonPrefixLength;
-	const start = model.getPositionAt(startOffset);
-
-	const remainingValueToReplace = valueToReplace.substr(commonPrefixLength);
-	const commonSuffixLength = lengthOfLongestCommonSuffix(remainingValueToReplace, inlineCompletion.text);
-	const end = model.getPositionAt(Math.max(startOffset, model.getOffsetAt(inlineCompletion.range.getEndPosition()) - commonSuffixLength));
-
-	return {
-		range: Range.fromPositions(start, end),
-		text: inlineCompletion.text.substr(commonPrefixLength, inlineCompletion.text.length - commonPrefixLength - commonSuffixLength),
-	};
-=======
->>>>>>> ee8c7def
 }