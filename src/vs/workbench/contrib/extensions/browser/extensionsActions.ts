/*---------------------------------------------------------------------------------------------
 *  Copyright (c) Microsoft Corporation. All rights reserved.
 *  Licensed under the MIT License. See License.txt in the project root for license information.
 *--------------------------------------------------------------------------------------------*/

import 'vs/css!./media/extensionActions';
import { localize } from 'vs/nls';
import { IAction, Action, Separator, SubmenuAction } from 'vs/base/common/actions';
import { Delayer, Promises, Throttler } from 'vs/base/common/async';
import * as DOM from 'vs/base/browser/dom';
import { Emitter, Event } from 'vs/base/common/event';
import * as json from 'vs/base/common/json';
import { IContextMenuService } from 'vs/platform/contextview/browser/contextView';
import { dispose } from 'vs/base/common/lifecycle';
import { IExtension, ExtensionState, IExtensionsWorkbenchService, VIEWLET_ID, IExtensionsViewPaneContainer, IExtensionContainer, TOGGLE_IGNORE_EXTENSION_ACTION_ID, SELECT_INSTALL_VSIX_EXTENSION_COMMAND_ID } from 'vs/workbench/contrib/extensions/common/extensions';
import { ExtensionsConfigurationInitialContent } from 'vs/workbench/contrib/extensions/common/extensionsFileTemplate';
import { IGalleryExtension, IExtensionGalleryService, INSTALL_ERROR_MALICIOUS, INSTALL_ERROR_INCOMPATIBLE, ILocalExtension, INSTALL_ERROR_NOT_SUPPORTED, InstallOptions, InstallOperation, TargetPlatformToString } from 'vs/platform/extensionManagement/common/extensionManagement';
import { IWorkbenchExtensionEnablementService, EnablementState, IExtensionManagementServerService, IExtensionManagementServer, IWorkbenchExtensionManagementService } from 'vs/workbench/services/extensionManagement/common/extensionManagement';
import { ExtensionRecommendationReason, IExtensionIgnoredRecommendationsService, IExtensionRecommendationsService } from 'vs/workbench/services/extensionRecommendations/common/extensionRecommendations';
import { areSameExtensions } from 'vs/platform/extensionManagement/common/extensionManagementUtil';
import { ExtensionType, ExtensionIdentifier, IExtensionDescription, IExtensionManifest, isLanguagePackExtension, getWorkspaceSupportTypeMessage } from 'vs/platform/extensions/common/extensions';
import { IInstantiationService, ServicesAccessor } from 'vs/platform/instantiation/common/instantiation';
import { IFileService, IFileContent } from 'vs/platform/files/common/files';
import { IWorkspaceContextService, WorkbenchState, IWorkspaceFolder } from 'vs/platform/workspace/common/workspace';
import { IHostService } from 'vs/workbench/services/host/browser/host';
import { IExtensionService, toExtension, toExtensionDescription } from 'vs/workbench/services/extensions/common/extensions';
import { URI } from 'vs/base/common/uri';
import { CommandsRegistry, ICommandService } from 'vs/platform/commands/common/commands';
import { IConfigurationService } from 'vs/platform/configuration/common/configuration';
import { registerThemingParticipant, IColorTheme, ICssStyleCollector, ThemeIcon } from 'vs/platform/theme/common/themeService';
import { buttonBackground, buttonForeground, buttonHoverBackground, contrastBorder, registerColor, foreground, editorWarningForeground, editorInfoForeground, editorErrorForeground } from 'vs/platform/theme/common/colorRegistry';
import { IJSONEditingService } from 'vs/workbench/services/configuration/common/jsonEditing';
import { ITextEditorSelection } from 'vs/platform/editor/common/editor';
import { ITextModelService } from 'vs/editor/common/services/resolverService';
import { IContextKeyService } from 'vs/platform/contextkey/common/contextkey';
import { MenuId, IMenuService } from 'vs/platform/actions/common/actions';
import { PICK_WORKSPACE_FOLDER_COMMAND_ID } from 'vs/workbench/browser/actions/workspaceCommands';
import { INotificationService, IPromptChoice, Severity } from 'vs/platform/notification/common/notification';
import { IOpenerService } from 'vs/platform/opener/common/opener';
import { IEditorService } from 'vs/workbench/services/editor/common/editorService';
import { IQuickPickItem, IQuickInputService, IQuickPickSeparator } from 'vs/platform/quickinput/common/quickInput';
import { CancellationToken } from 'vs/base/common/cancellation';
import { alert } from 'vs/base/browser/ui/aria/aria';
import { IWorkbenchThemeService, IWorkbenchTheme, IWorkbenchColorTheme, IWorkbenchFileIconTheme, IWorkbenchProductIconTheme } from 'vs/workbench/services/themes/common/workbenchThemeService';
import { ILabelService } from 'vs/platform/label/common/label';
import { ITextFileService } from 'vs/workbench/services/textfile/common/textfiles';
import { IProductService } from 'vs/platform/product/common/productService';
import { IDialogService } from 'vs/platform/dialogs/common/dialogs';
import { IProgressService, ProgressLocation } from 'vs/platform/progress/common/progress';
import { IActionViewItemOptions, ActionViewItem } from 'vs/base/browser/ui/actionbar/actionViewItems';
import { EXTENSIONS_CONFIG, IExtensionsConfigContent } from 'vs/workbench/services/extensionRecommendations/common/workspaceExtensionsConfig';
import { getErrorMessage, isPromiseCanceledError } from 'vs/base/common/errors';
import { IUserDataAutoSyncEnablementService, IUserDataSyncResourceEnablementService, SyncResource } from 'vs/platform/userDataSync/common/userDataSync';
import { ActionWithDropdownActionViewItem, IActionWithDropdownActionViewItemOptions } from 'vs/base/browser/ui/dropdown/dropdownActionViewItem';
import { IContextMenuProvider } from 'vs/base/browser/contextmenu';
import { ILogService } from 'vs/platform/log/common/log';
import * as Constants from 'vs/workbench/contrib/logs/common/logConstants';
import { errorIcon, infoIcon, manageExtensionIcon, syncEnabledIcon, syncIgnoredIcon, trustIcon, warningIcon } from 'vs/workbench/contrib/extensions/browser/extensionsIcons';
import { isIOS, isWeb } from 'vs/base/common/platform';
import { IExtensionManifestPropertiesService } from 'vs/workbench/services/extensions/common/extensionManifestPropertiesService';
import { IWorkspaceTrustEnablementService, IWorkspaceTrustManagementService } from 'vs/platform/workspace/common/workspaceTrust';
import { isVirtualWorkspace } from 'vs/platform/remote/common/remoteHosts';
import { escapeMarkdownSyntaxTokens, IMarkdownString, MarkdownString } from 'vs/base/common/htmlContent';
import { IPaneCompositePartService } from 'vs/workbench/services/panecomposite/browser/panecomposite';
import { ViewContainerLocation } from 'vs/workbench/common/views';

function getRelativeDateLabel(date: Date): string {
	const delta = new Date().getTime() - date.getTime();

	const year = 365 * 24 * 60 * 60 * 1000;
	if (delta > year) {
		const noOfYears = Math.floor(delta / year);
		return noOfYears > 1 ? localize('noOfYearsAgo', "{0} years ago", noOfYears) : localize('one year ago', "1 year ago");
	}

	const month = 30 * 24 * 60 * 60 * 1000;
	if (delta > month) {
		const noOfMonths = Math.floor(delta / month);
		return noOfMonths > 1 ? localize('noOfMonthsAgo', "{0} months ago", noOfMonths) : localize('one month ago', "1 month ago");
	}

	const day = 24 * 60 * 60 * 1000;
	if (delta > day) {
		const noOfDays = Math.floor(delta / day);
		return noOfDays > 1 ? localize('noOfDaysAgo', "{0} days ago", noOfDays) : localize('one day ago', "1 day ago");
	}

	const hour = 60 * 60 * 1000;
	if (delta > hour) {
		const noOfHours = Math.floor(delta / day);
		return noOfHours > 1 ? localize('noOfHoursAgo', "{0} hours ago", noOfHours) : localize('one hour ago', "1 hour ago");
	}

	if (delta > 0) {
		return localize('just now', "Just now");
	}

	return '';
}

export class PromptExtensionInstallFailureAction extends Action {

	constructor(
		private readonly extension: IExtension,
		private readonly version: string,
		private readonly installOperation: InstallOperation,
		private readonly error: Error,
		@IProductService private readonly productService: IProductService,
		@IOpenerService private readonly openerService: IOpenerService,
		@INotificationService private readonly notificationService: INotificationService,
		@IDialogService private readonly dialogService: IDialogService,
		@ICommandService private readonly commandService: ICommandService,
		@ILogService private readonly logService: ILogService,
		@IExtensionManagementServerService private readonly extensionManagementServerService: IExtensionManagementServerService,
	) {
		super('extension.promptExtensionInstallFailure');
	}

	override async run(): Promise<void> {
		if (isPromiseCanceledError(this.error)) {
			return;
		}

		this.logService.error(this.error);

		if (this.error.name === INSTALL_ERROR_NOT_SUPPORTED) {
			const productName = isWeb ? localize('VS Code for Web', "{0} for the Web", this.productService.nameLong) : this.productService.nameLong;
			const message = localize('cannot be installed', "The '{0}' extension is not available in {1}. Click 'More Information' to learn more.", this.extension.displayName || this.extension.identifier.id, productName);
			const result = await this.dialogService.show(Severity.Info, message, [localize('close', "Close"), localize('more information', "More Information")], { cancelId: 0 });
			if (result.choice === 1) {
				this.openerService.open(isWeb ? URI.parse('https://aka.ms/vscode-web-extensions-guide') : URI.parse('https://aka.ms/vscode-remote'));
			}
			return;
		}

		if ([INSTALL_ERROR_INCOMPATIBLE, INSTALL_ERROR_MALICIOUS].includes(this.error.name)) {
			await this.dialogService.show(Severity.Info, getErrorMessage(this.error));
			return;
		}

		const promptChoices: IPromptChoice[] = [];
		if (this.extension.gallery && this.productService.extensionsGallery && (this.extensionManagementServerService.localExtensionManagementServer || this.extensionManagementServerService.remoteExtensionManagementServer) && !isIOS) {
			promptChoices.push({
				label: localize('download', "Try Downloading Manually..."),
				run: () => this.openerService.open(URI.parse(`${this.productService.extensionsGallery!.serviceUrl}/publishers/${this.extension.publisher}/vsextensions/${this.extension.name}/${this.version}/vspackage`)).then(() => {
					this.notificationService.prompt(
						Severity.Info,
						localize('install vsix', 'Once downloaded, please manually install the downloaded VSIX of \'{0}\'.', this.extension.identifier.id),
						[{
							label: localize('installVSIX', "Install from VSIX..."),
							run: () => this.commandService.executeCommand(SELECT_INSTALL_VSIX_EXTENSION_COMMAND_ID)
						}]
					);
				})
			});
		}

		const operationMessage = this.installOperation === InstallOperation.Update ? localize('update operation', "Error while updating '{0}' extension.", this.extension.displayName || this.extension.identifier.id)
			: localize('install operation', "Error while installing '{0}' extension.", this.extension.displayName || this.extension.identifier.id);
		const checkLogsMessage = localize('check logs', "Please check the [log]({0}) for more details.", `command:${Constants.showWindowLogActionId}`);
		this.notificationService.prompt(Severity.Error, `${operationMessage} ${checkLogsMessage}`, promptChoices);
	}
}

export abstract class ExtensionAction extends Action implements IExtensionContainer {
	static readonly EXTENSION_ACTION_CLASS = 'extension-action';
	static readonly TEXT_ACTION_CLASS = `${ExtensionAction.EXTENSION_ACTION_CLASS} text`;
	static readonly LABEL_ACTION_CLASS = `${ExtensionAction.EXTENSION_ACTION_CLASS} label`;
	static readonly ICON_ACTION_CLASS = `${ExtensionAction.EXTENSION_ACTION_CLASS} icon`;
	private _extension: IExtension | null = null;
	get extension(): IExtension | null { return this._extension; }
	set extension(extension: IExtension | null) { this._extension = extension; this.update(); }
	abstract update(): void;
}

export class ActionWithDropDownAction extends ExtensionAction {

	private action: IAction | undefined;

	private _menuActions: IAction[] = [];
	get menuActions(): IAction[] { return [...this._menuActions]; }

	override get extension(): IExtension | null {
		return super.extension;
	}

	override set extension(extension: IExtension | null) {
		this.actions.forEach(a => a.extension = extension);
		super.extension = extension;
	}

	constructor(
		id: string, label: string,
		protected readonly actions: ExtensionAction[],
	) {
		super(id, label);
		this.update();
		this._register(Event.any(...actions.map(a => a.onDidChange))(() => this.update(true)));
		actions.forEach(a => this._register(a));
	}

	update(donotUpdateActions?: boolean): void {
		if (!donotUpdateActions) {
			this.actions.forEach(a => a.update());
		}

		const enabledActions = this.actions.filter(a => a.enabled);
		this.action = enabledActions[0];
		this._menuActions = enabledActions.slice(1);

		this.enabled = !!this.action;
		if (this.action) {
			this.label = this.action.label;
			this.tooltip = this.action.tooltip;
		}

		let clazz = (this.action || this.actions[0])?.class || '';
		clazz = clazz ? `${clazz} action-dropdown` : 'action-dropdown';
		if (this._menuActions.length === 0) {
			clazz += ' action-dropdown';
		}
		this.class = clazz;
	}

	override run(): Promise<void> {
		const enabledActions = this.actions.filter(a => a.enabled);
		return enabledActions[0].run();
	}
}

export abstract class AbstractInstallAction extends ExtensionAction {

	static readonly Class = `${ExtensionAction.LABEL_ACTION_CLASS} prominent install`;

	protected _manifest: IExtensionManifest | null = null;
	set manifest(manifest: IExtensionManifest) {
		this._manifest = manifest;
		this.updateLabel();
	}

	private readonly updateThrottler = new Throttler();

	constructor(
		id: string, label: string, cssClass: string,
		@IExtensionsWorkbenchService private readonly extensionsWorkbenchService: IExtensionsWorkbenchService,
		@IInstantiationService private readonly instantiationService: IInstantiationService,
		@IExtensionService private readonly runtimeExtensionService: IExtensionService,
		@IWorkbenchThemeService private readonly workbenchThemeService: IWorkbenchThemeService,
		@ILabelService private readonly labelService: ILabelService,
	) {
		super(id, label, cssClass, false);
		this.update();
		this._register(this.labelService.onDidChangeFormatters(() => this.updateLabel(), this));
	}

	update(): void {
		this.updateThrottler.queue(() => this.computeAndUpdateEnablement());
	}

	protected async computeAndUpdateEnablement(): Promise<void> {
		this.enabled = false;
		if (this.extension && !this.extension.isBuiltin) {
			if (this.extension.state === ExtensionState.Uninstalled && await this.extensionsWorkbenchService.canInstall(this.extension)) {
				this.enabled = true;
				this.updateLabel();
			}
		}
	}

	override async run(): Promise<any> {
		if (!this.extension) {
			return;
		}
		this.extensionsWorkbenchService.open(this.extension);

		alert(localize('installExtensionStart', "Installing extension {0} started. An editor is now open with more details on this extension", this.extension.displayName));

		const extension = await this.install(this.extension);

		if (extension?.local) {
			alert(localize('installExtensionComplete', "Installing extension {0} is completed.", this.extension.displayName));
			const runningExtension = await this.getRunningExtension(extension.local);
			if (runningExtension && !(runningExtension.activationEvents && runningExtension.activationEvents.some(activationEent => activationEent.startsWith('onLanguage')))) {
				let action = await SetColorThemeAction.create(this.workbenchThemeService, this.instantiationService, extension)
					|| await SetFileIconThemeAction.create(this.workbenchThemeService, this.instantiationService, extension)
					|| await SetProductIconThemeAction.create(this.workbenchThemeService, this.instantiationService, extension);
				if (action) {
					try {
						return action.run({ showCurrentTheme: true, ignoreFocusLost: true });
					} finally {
						action.dispose();
					}
				}
			}
		}

	}

	private async install(extension: IExtension): Promise<IExtension | undefined> {
		try {
			return await this.extensionsWorkbenchService.install(extension, this.getInstallOptions());
		} catch (error) {
			await this.instantiationService.createInstance(PromptExtensionInstallFailureAction, extension, extension.latestVersion, InstallOperation.Install, error).run();
			return undefined;
		}
	}

	private async getRunningExtension(extension: ILocalExtension): Promise<IExtensionDescription | null> {
		const runningExtension = await this.runtimeExtensionService.getExtension(extension.identifier.id);
		if (runningExtension) {
			return runningExtension;
		}
		if (this.runtimeExtensionService.canAddExtension(toExtensionDescription(extension))) {
			return new Promise<IExtensionDescription | null>((c, e) => {
				const disposable = this.runtimeExtensionService.onDidChangeExtensions(async () => {
					const runningExtension = await this.runtimeExtensionService.getExtension(extension.identifier.id);
					if (runningExtension) {
						disposable.dispose();
						c(runningExtension);
					}
				});
			});
		}
		return null;
	}

	protected abstract updateLabel(): void;
	protected abstract getInstallOptions(): InstallOptions;
}

export class InstallAction extends AbstractInstallAction {

	constructor(
		@IExtensionsWorkbenchService extensionsWorkbenchService: IExtensionsWorkbenchService,
		@IInstantiationService instantiationService: IInstantiationService,
		@IExtensionService runtimeExtensionService: IExtensionService,
		@IWorkbenchThemeService workbenchThemeService: IWorkbenchThemeService,
		@ILabelService labelService: ILabelService,
		@IExtensionManagementServerService private readonly extensionManagementServerService: IExtensionManagementServerService,
		@IWorkbenchExtensionManagementService private readonly workbenchExtensioManagementService: IWorkbenchExtensionManagementService,
		@IUserDataAutoSyncEnablementService protected readonly userDataAutoSyncEnablementService: IUserDataAutoSyncEnablementService,
		@IUserDataSyncResourceEnablementService protected readonly userDataSyncResourceEnablementService: IUserDataSyncResourceEnablementService,
	) {
		super(`extensions.installAndSync`, localize('install', "Install"), InstallAction.Class,
			extensionsWorkbenchService, instantiationService, runtimeExtensionService, workbenchThemeService, labelService);
		this.updateLabel();
		this._register(labelService.onDidChangeFormatters(() => this.updateLabel(), this));
		this._register(Event.any(userDataAutoSyncEnablementService.onDidChangeEnablement,
			Event.filter(userDataSyncResourceEnablementService.onDidChangeResourceEnablement, e => e[0] === SyncResource.Extensions))(() => this.update()));
	}

	protected updateLabel(): void {
		if (!this.extension) {
			return;
		}

		const isMachineScoped = this.getInstallOptions().isMachineScoped;
		this.label = isMachineScoped ? localize('install and do no sync', "Install (Do not sync)") : localize('install', "Install");

		// When remote connection exists
		if (this._manifest && this.extensionManagementServerService.remoteExtensionManagementServer) {

			const server = this.workbenchExtensioManagementService.getExtensionManagementServerToInstall(this._manifest);

			if (server === this.extensionManagementServerService.remoteExtensionManagementServer) {
				const host = this.extensionManagementServerService.remoteExtensionManagementServer.label;
				this.label = isMachineScoped
					? localize({ key: 'install in remote and do not sync', comment: ['This is the name of the action to install an extension in remote server and do not sync it. Placeholder is for the name of remote server.'] }, "Install in {0} (Do not sync)", host)
					: localize({ key: 'install in remote', comment: ['This is the name of the action to install an extension in remote server. Placeholder is for the name of remote server.'] }, "Install in {0}", host);
				return;
			}

			this.label = isMachineScoped ? localize('install locally and do not sync', "Install Locally (Do not sync)") : localize('install locally', "Install Locally");
			return;
		}
	}

	protected getInstallOptions(): InstallOptions {
		return { isMachineScoped: this.userDataAutoSyncEnablementService.isEnabled() && this.userDataSyncResourceEnablementService.isResourceEnabled(SyncResource.Extensions) };
	}

}

export class InstallAndSyncAction extends AbstractInstallAction {

	constructor(
		@IExtensionsWorkbenchService extensionsWorkbenchService: IExtensionsWorkbenchService,
		@IInstantiationService instantiationService: IInstantiationService,
		@IExtensionService runtimeExtensionService: IExtensionService,
		@IWorkbenchThemeService workbenchThemeService: IWorkbenchThemeService,
		@ILabelService labelService: ILabelService,
		@IProductService productService: IProductService,
		@IUserDataAutoSyncEnablementService private readonly userDataAutoSyncEnablementService: IUserDataAutoSyncEnablementService,
		@IUserDataSyncResourceEnablementService private readonly userDataSyncResourceEnablementService: IUserDataSyncResourceEnablementService,
	) {
		super(`extensions.installAndSync`, localize('install', "Install"), InstallAndSyncAction.Class,
			extensionsWorkbenchService, instantiationService, runtimeExtensionService, workbenchThemeService, labelService);
		this.tooltip = localize({ key: 'install everywhere tooltip', comment: ['Placeholder is the name of the product. Eg: Visual Studio Code or Visual Studio Code - Insiders'] }, "Install this extension in all your synced {0} instances", productService.nameLong);
		this._register(Event.any(userDataAutoSyncEnablementService.onDidChangeEnablement,
			Event.filter(userDataSyncResourceEnablementService.onDidChangeResourceEnablement, e => e[0] === SyncResource.Extensions))(() => this.update()));
	}

	protected override async computeAndUpdateEnablement(): Promise<void> {
		await super.computeAndUpdateEnablement();
		if (this.enabled) {
			this.enabled = this.userDataAutoSyncEnablementService.isEnabled() && this.userDataSyncResourceEnablementService.isResourceEnabled(SyncResource.Extensions);
		}
	}

	protected updateLabel(): void { }

	protected getInstallOptions(): InstallOptions {
		return { isMachineScoped: false };
	}
}

export class InstallDropdownAction extends ActionWithDropDownAction {

	set manifest(manifest: IExtensionManifest) {
		this.actions.forEach(a => (<AbstractInstallAction>a).manifest = manifest);
		this.actions.forEach(a => a.update());
		this.update();
	}

	constructor(
		@IInstantiationService instantiationService: IInstantiationService,
	) {
		super(`extensions.installActions`, '', [
			instantiationService.createInstance(InstallAndSyncAction),
			instantiationService.createInstance(InstallAction),
		]);
	}

}

export class InstallingLabelAction extends ExtensionAction {

	private static readonly LABEL = localize('installing', "Installing");
	private static readonly CLASS = `${ExtensionAction.LABEL_ACTION_CLASS} install installing`;

	constructor() {
		super('extension.installing', InstallingLabelAction.LABEL, InstallingLabelAction.CLASS, false);
	}

	update(): void {
		this.class = `${InstallingLabelAction.CLASS}${this.extension && this.extension.state === ExtensionState.Installing ? '' : ' hide'}`;
	}
}

export abstract class InstallInOtherServerAction extends ExtensionAction {

	protected static readonly INSTALL_LABEL = localize('install', "Install");
	protected static readonly INSTALLING_LABEL = localize('installing', "Installing");

	private static readonly Class = `${ExtensionAction.LABEL_ACTION_CLASS} prominent install`;
	private static readonly InstallingClass = `${ExtensionAction.LABEL_ACTION_CLASS} install installing`;

	updateWhenCounterExtensionChanges: boolean = true;

	constructor(
		id: string,
		private readonly server: IExtensionManagementServer | null,
		private readonly canInstallAnyWhere: boolean,
		@IExtensionsWorkbenchService private readonly extensionsWorkbenchService: IExtensionsWorkbenchService,
		@IExtensionManagementServerService protected readonly extensionManagementServerService: IExtensionManagementServerService,
		@IExtensionManifestPropertiesService private readonly extensionManifestPropertiesService: IExtensionManifestPropertiesService,
	) {
		super(id, InstallInOtherServerAction.INSTALL_LABEL, InstallInOtherServerAction.Class, false);
		this.update();
	}

	update(): void {
		this.enabled = false;
		this.class = InstallInOtherServerAction.Class;

		if (this.canInstall()) {
			const extensionInOtherServer = this.extensionsWorkbenchService.installed.filter(e => areSameExtensions(e.identifier, this.extension!.identifier) && e.server === this.server)[0];
			if (extensionInOtherServer) {
				// Getting installed in other server
				if (extensionInOtherServer.state === ExtensionState.Installing && !extensionInOtherServer.local) {
					this.enabled = true;
					this.label = InstallInOtherServerAction.INSTALLING_LABEL;
					this.class = InstallInOtherServerAction.InstallingClass;
				}
			} else {
				// Not installed in other server
				this.enabled = true;
				this.label = this.getInstallLabel();
			}
		}
	}

	protected canInstall(): boolean {
		// Disable if extension is not installed or not an user extension
		if (
			!this.extension
			|| !this.server
			|| !this.extension.local
			|| this.extension.state !== ExtensionState.Installed
			|| this.extension.type !== ExtensionType.User
			|| this.extension.enablementState === EnablementState.DisabledByEnvironment || this.extension.enablementState === EnablementState.DisabledByTrustRequirement || this.extension.enablementState === EnablementState.DisabledByVirtualWorkspace
		) {
			return false;
		}

		if (isLanguagePackExtension(this.extension.local.manifest)) {
			return true;
		}

		// Prefers to run on UI
		if (this.server === this.extensionManagementServerService.localExtensionManagementServer && this.extensionManifestPropertiesService.prefersExecuteOnUI(this.extension.local.manifest)) {
			return true;
		}

		// Prefers to run on Workspace
		if (this.server === this.extensionManagementServerService.remoteExtensionManagementServer && this.extensionManifestPropertiesService.prefersExecuteOnWorkspace(this.extension.local.manifest)) {
			return true;
		}

		// Prefers to run on Web
		if (this.server === this.extensionManagementServerService.webExtensionManagementServer && this.extensionManifestPropertiesService.prefersExecuteOnWeb(this.extension.local.manifest)) {
			return true;
		}

		if (this.canInstallAnyWhere) {
			// Can run on UI
			if (this.server === this.extensionManagementServerService.localExtensionManagementServer && this.extensionManifestPropertiesService.canExecuteOnUI(this.extension.local.manifest)) {
				return true;
			}

			// Can run on Workspace
			if (this.server === this.extensionManagementServerService.remoteExtensionManagementServer && this.extensionManifestPropertiesService.canExecuteOnWorkspace(this.extension.local.manifest)) {
				return true;
			}
		}

		return false;
	}

	override async run(): Promise<void> {
		if (!this.extension) {
			return;
		}
		if (this.server) {
			this.extensionsWorkbenchService.open(this.extension);
			alert(localize('installExtensionStart', "Installing extension {0} started. An editor is now open with more details on this extension", this.extension.displayName));
			if (this.extension.gallery) {
				await this.server.extensionManagementService.installFromGallery(this.extension.gallery);
			} else {
				const vsix = await this.extension.server!.extensionManagementService.zip(this.extension.local!);
				await this.server.extensionManagementService.install(vsix);
			}
		}
	}

	protected abstract getInstallLabel(): string;
}

export class RemoteInstallAction extends InstallInOtherServerAction {

	constructor(
		canInstallAnyWhere: boolean,
		@IExtensionsWorkbenchService extensionsWorkbenchService: IExtensionsWorkbenchService,
		@IExtensionManagementServerService extensionManagementServerService: IExtensionManagementServerService,
		@IExtensionManifestPropertiesService extensionManifestPropertiesService: IExtensionManifestPropertiesService,
	) {
		super(`extensions.remoteinstall`, extensionManagementServerService.remoteExtensionManagementServer, canInstallAnyWhere, extensionsWorkbenchService, extensionManagementServerService, extensionManifestPropertiesService);
	}

	protected getInstallLabel(): string {
		return this.extensionManagementServerService.remoteExtensionManagementServer
			? localize({ key: 'install in remote', comment: ['This is the name of the action to install an extension in remote server. Placeholder is for the name of remote server.'] }, "Install in {0}", this.extensionManagementServerService.remoteExtensionManagementServer.label)
			: InstallInOtherServerAction.INSTALL_LABEL;
	}

}

export class LocalInstallAction extends InstallInOtherServerAction {

	constructor(
		@IExtensionsWorkbenchService extensionsWorkbenchService: IExtensionsWorkbenchService,
		@IExtensionManagementServerService extensionManagementServerService: IExtensionManagementServerService,
		@IExtensionManifestPropertiesService extensionManifestPropertiesService: IExtensionManifestPropertiesService,
	) {
		super(`extensions.localinstall`, extensionManagementServerService.localExtensionManagementServer, false, extensionsWorkbenchService, extensionManagementServerService, extensionManifestPropertiesService);
	}

	protected getInstallLabel(): string {
		return localize('install locally', "Install Locally");
	}

}

export class WebInstallAction extends InstallInOtherServerAction {

	constructor(
		@IExtensionsWorkbenchService extensionsWorkbenchService: IExtensionsWorkbenchService,
		@IExtensionManagementServerService extensionManagementServerService: IExtensionManagementServerService,
		@IExtensionManifestPropertiesService extensionManifestPropertiesService: IExtensionManifestPropertiesService,
	) {
		super(`extensions.webInstall`, extensionManagementServerService.webExtensionManagementServer, false, extensionsWorkbenchService, extensionManagementServerService, extensionManifestPropertiesService);
	}

	protected getInstallLabel(): string {
		return localize('install browser', "Install in Browser");
	}

}

export class UninstallAction extends ExtensionAction {

	static readonly UninstallLabel = localize('uninstallAction', "Uninstall");
	private static readonly UninstallingLabel = localize('Uninstalling', "Uninstalling");

	private static readonly UninstallClass = `${ExtensionAction.LABEL_ACTION_CLASS} uninstall`;
	private static readonly UnInstallingClass = `${ExtensionAction.LABEL_ACTION_CLASS} uninstall uninstalling`;

	constructor(
		@IExtensionsWorkbenchService private extensionsWorkbenchService: IExtensionsWorkbenchService
	) {
		super('extensions.uninstall', UninstallAction.UninstallLabel, UninstallAction.UninstallClass, false);
		this.update();
	}

	update(): void {
		if (!this.extension) {
			this.enabled = false;
			return;
		}

		const state = this.extension.state;

		if (state === ExtensionState.Uninstalling) {
			this.label = UninstallAction.UninstallingLabel;
			this.class = UninstallAction.UnInstallingClass;
			this.enabled = false;
			return;
		}

		this.label = UninstallAction.UninstallLabel;
		this.class = UninstallAction.UninstallClass;
		this.tooltip = UninstallAction.UninstallLabel;

		if (state !== ExtensionState.Installed) {
			this.enabled = false;
			return;
		}

		if (this.extension.isBuiltin) {
			this.enabled = false;
			return;
		}

		this.enabled = true;
	}

	override async run(): Promise<any> {
		if (!this.extension) {
			return;
		}
		alert(localize('uninstallExtensionStart', "Uninstalling extension {0} started.", this.extension.displayName));

		return this.extensionsWorkbenchService.uninstall(this.extension).then(() => {
			alert(localize('uninstallExtensionComplete', "Please reload Visual Studio Code to complete the uninstallation of the extension {0}.", this.extension!.displayName));
		});
	}
}

export class UpdateAction extends ExtensionAction {

	private static readonly EnabledClass = `${ExtensionAction.LABEL_ACTION_CLASS} prominent update`;
	private static readonly DisabledClass = `${UpdateAction.EnabledClass} disabled`;

	private readonly updateThrottler = new Throttler();

	constructor(
		@IExtensionsWorkbenchService private readonly extensionsWorkbenchService: IExtensionsWorkbenchService,
		@IInstantiationService private readonly instantiationService: IInstantiationService,
	) {
		super(`extensions.update`, '', UpdateAction.DisabledClass, false);
		this.update();
	}

	update(): void {
		this.updateThrottler.queue(() => this.computeAndUpdateEnablement());
	}

	private async computeAndUpdateEnablement(): Promise<void> {
		if (!this.extension) {
			this.enabled = false;
			this.class = UpdateAction.DisabledClass;
			this.label = this.getUpdateLabel();
			return;
		}

		if (this.extension.type !== ExtensionType.User) {
			this.enabled = false;
			this.class = UpdateAction.DisabledClass;
			this.label = this.getUpdateLabel();
			return;
		}

		const canInstall = await this.extensionsWorkbenchService.canInstall(this.extension);
		const isInstalled = this.extension.state === ExtensionState.Installed;

		this.enabled = canInstall && isInstalled && this.extension.outdated;
		this.class = this.enabled ? UpdateAction.EnabledClass : UpdateAction.DisabledClass;
		this.label = this.extension.outdated ? this.getUpdateLabel(this.extension.latestVersion) : this.getUpdateLabel();
	}

	override async run(): Promise<any> {
		if (!this.extension) {
			return;
		}
		alert(localize('updateExtensionStart', "Updating extension {0} to version {1} started.", this.extension.displayName, this.extension.latestVersion));
		return this.install(this.extension);
	}

	private async install(extension: IExtension): Promise<void> {
		try {
			await this.extensionsWorkbenchService.install(extension);
			alert(localize('updateExtensionComplete', "Updating extension {0} to version {1} completed.", extension.displayName, extension.latestVersion));
		} catch (err) {
			this.instantiationService.createInstance(PromptExtensionInstallFailureAction, extension, extension.latestVersion, InstallOperation.Update, err).run();
		}
	}

	private getUpdateLabel(version?: string): string {
		return version ? localize('updateTo', "Update to {0}", version) : localize('updateAction', "Update");
	}
}

export class ExtensionActionWithDropdownActionViewItem extends ActionWithDropdownActionViewItem {

	constructor(
		action: ActionWithDropDownAction,
		options: IActionViewItemOptions & IActionWithDropdownActionViewItemOptions,
		contextMenuProvider: IContextMenuProvider
	) {
		super(null, action, options, contextMenuProvider);
	}

	override render(container: HTMLElement): void {
		super.render(container);
		this.updateClass();
	}

	override updateClass(): void {
		super.updateClass();
		if (this.element && this.dropdownMenuActionViewItem && this.dropdownMenuActionViewItem.element) {
			this.element.classList.toggle('empty', (<ActionWithDropDownAction>this._action).menuActions.length === 0);
			this.dropdownMenuActionViewItem.element.classList.toggle('hide', (<ActionWithDropDownAction>this._action).menuActions.length === 0);
		}
	}

}

export abstract class ExtensionDropDownAction extends ExtensionAction {

	constructor(
		id: string,
		label: string,
		cssClass: string,
		enabled: boolean,
		@IInstantiationService protected instantiationService: IInstantiationService
	) {
		super(id, label, cssClass, enabled);
	}

	private _actionViewItem: DropDownMenuActionViewItem | null = null;
	createActionViewItem(): DropDownMenuActionViewItem {
		this._actionViewItem = this.instantiationService.createInstance(DropDownMenuActionViewItem, this);
		return this._actionViewItem;
	}

	public override run({ actionGroups, disposeActionsOnHide }: { actionGroups: IAction[][], disposeActionsOnHide: boolean }): Promise<any> {
		if (this._actionViewItem) {
			this._actionViewItem.showMenu(actionGroups, disposeActionsOnHide);
		}
		return Promise.resolve();
	}
}

export class DropDownMenuActionViewItem extends ActionViewItem {

	constructor(action: ExtensionDropDownAction,
		@IContextMenuService private readonly contextMenuService: IContextMenuService
	) {
		super(null, action, { icon: true, label: true });
	}

	public showMenu(menuActionGroups: IAction[][], disposeActionsOnHide: boolean): void {
		if (this.element) {
			const actions = this.getActions(menuActionGroups);
			let elementPosition = DOM.getDomNodePagePosition(this.element);
			const anchor = { x: elementPosition.left, y: elementPosition.top + elementPosition.height + 10 };
			this.contextMenuService.showContextMenu({
				getAnchor: () => anchor,
				getActions: () => actions,
				actionRunner: this.actionRunner,
				onHide: () => { if (disposeActionsOnHide) { dispose(actions); } }
			});
		}
	}

	private getActions(menuActionGroups: IAction[][]): IAction[] {
		let actions: IAction[] = [];
		for (const menuActions of menuActionGroups) {
			actions = [...actions, ...menuActions, new Separator()];
		}
		return actions.length ? actions.slice(0, actions.length - 1) : actions;
	}
}

export function getContextMenuActions(extension: IExtension | undefined | null, inExtensionEditor: boolean, instantiationService: IInstantiationService): IAction[][] {
	return instantiationService.invokeFunction(accessor => {
		const menuService = accessor.get(IMenuService);
		const extensionRecommendationsService = accessor.get(IExtensionRecommendationsService);
		const extensionIgnoredRecommendationsService = accessor.get(IExtensionIgnoredRecommendationsService);
		const cksOverlay: [string, any][] = [];

		if (extension) {
			cksOverlay.push(['extension', extension.identifier.id]);
			cksOverlay.push(['isBuiltinExtension', extension.isBuiltin]);
			cksOverlay.push(['extensionHasConfiguration', extension.local && !!extension.local.manifest.contributes && !!extension.local.manifest.contributes.configuration]);
			cksOverlay.push(['isExtensionRecommended', !!extensionRecommendationsService.getAllRecommendationsWithReason()[extension.identifier.id.toLowerCase()]]);
			cksOverlay.push(['isExtensionWorkspaceRecommended', extensionRecommendationsService.getAllRecommendationsWithReason()[extension.identifier.id.toLowerCase()]?.reasonId === ExtensionRecommendationReason.Workspace]);
			cksOverlay.push(['isUserIgnoredRecommendation', extensionIgnoredRecommendationsService.globalIgnoredRecommendations.some(e => e === extension.identifier.id.toLowerCase())]);
			cksOverlay.push(['inExtensionEditor', inExtensionEditor]);
			if (extension.state === ExtensionState.Installed) {
				cksOverlay.push(['extensionStatus', 'installed']);
			}
		}

		const contextKeyService = accessor.get(IContextKeyService).createOverlay(cksOverlay);
		const groups: IAction[][] = [];
		const menu = menuService.createMenu(MenuId.ExtensionContext, contextKeyService);
		menu.getActions({ shouldForwardArgs: true }).forEach(([, actions]) => groups.push(actions.map(action => {
			if (action instanceof SubmenuAction) {
				return action;
			}
			return instantiationService.createInstance(MenuItemExtensionAction, action);
		})));
		menu.dispose();

		return groups;
	});
}

export class ManageExtensionAction extends ExtensionDropDownAction {

	static readonly ID = 'extensions.manage';

	private static readonly Class = `${ExtensionAction.ICON_ACTION_CLASS} manage ` + ThemeIcon.asClassName(manageExtensionIcon);
	private static readonly HideManageExtensionClass = `${ManageExtensionAction.Class} hide`;

	constructor(
		@IInstantiationService instantiationService: IInstantiationService,
		@IExtensionService private readonly extensionService: IExtensionService,
		@IWorkbenchThemeService private readonly workbenchThemeService: IWorkbenchThemeService,
	) {

		super(ManageExtensionAction.ID, '', '', true, instantiationService);

		this.tooltip = localize('manage', "Manage");

		this.update();
	}

	async getActionGroups(runningExtensions: IExtensionDescription[]): Promise<IAction[][]> {
		const groups: IAction[][] = [];
		if (this.extension) {
			const actions = await Promise.all([
				SetColorThemeAction.create(this.workbenchThemeService, this.instantiationService, this.extension),
				SetFileIconThemeAction.create(this.workbenchThemeService, this.instantiationService, this.extension),
				SetProductIconThemeAction.create(this.workbenchThemeService, this.instantiationService, this.extension)
			]);

			const themesGroup: ExtensionAction[] = [];
			for (let action of actions) {
				if (action) {
					themesGroup.push(action);
				}
			}
			if (themesGroup.length) {
				groups.push(themesGroup);
			}
		}
		groups.push([
			this.instantiationService.createInstance(EnableGloballyAction),
			this.instantiationService.createInstance(EnableForWorkspaceAction)
		]);
		groups.push([
			this.instantiationService.createInstance(DisableGloballyAction, runningExtensions),
			this.instantiationService.createInstance(DisableForWorkspaceAction, runningExtensions)
		]);
		groups.push([
			this.instantiationService.createInstance(UninstallAction),
			this.instantiationService.createInstance(InstallAnotherVersionAction)
		]);

		getContextMenuActions(this.extension, false, this.instantiationService).forEach(actions => groups.push(actions));

		groups.forEach(group => group.forEach(extensionAction => {
			if (extensionAction instanceof ExtensionAction) {
				extensionAction.extension = this.extension;
			}
		}));

		return groups;
	}

	override async run(): Promise<any> {
		const runtimeExtensions = await this.extensionService.getExtensions();
		return super.run({ actionGroups: await this.getActionGroups(runtimeExtensions), disposeActionsOnHide: true });
	}

	update(): void {
		this.class = ManageExtensionAction.HideManageExtensionClass;
		this.enabled = false;
		if (this.extension) {
			const state = this.extension.state;
			this.enabled = state === ExtensionState.Installed;
			this.class = this.enabled || state === ExtensionState.Uninstalling ? ManageExtensionAction.Class : ManageExtensionAction.HideManageExtensionClass;
			this.tooltip = state === ExtensionState.Uninstalling ? localize('ManageExtensionAction.uninstallingTooltip', "Uninstalling") : '';
		}
	}
}

export class ExtensionEditorManageExtensionAction extends ExtensionDropDownAction {

	constructor(
		@IInstantiationService instantiationService: IInstantiationService
	) {
		super('extensionEditor.manageExtension', '', `${ExtensionAction.ICON_ACTION_CLASS} manage ${ThemeIcon.asClassName(manageExtensionIcon)}`, true, instantiationService);
		this.tooltip = localize('manage', "Manage");
	}

	update(): void { }

	override run(): Promise<any> {
		const actionGroups: IAction[][] = [];
		getContextMenuActions(this.extension, true, this.instantiationService).forEach(actions => actionGroups.push(actions));
		actionGroups.forEach(group => group.forEach(extensionAction => {
			if (extensionAction instanceof ExtensionAction) {
				extensionAction.extension = this.extension;
			}
		}));
		return super.run({ actionGroups, disposeActionsOnHide: true });
	}

}

export class MenuItemExtensionAction extends ExtensionAction {

	constructor(
		private readonly action: IAction,
		@IExtensionsWorkbenchService private readonly extensionsWorkbenchService: IExtensionsWorkbenchService,
	) {
		super(action.id, action.label);
	}

	update() {
		if (!this.extension) {
			return;
		}
		if (this.action.id === TOGGLE_IGNORE_EXTENSION_ACTION_ID) {
			this.checked = !this.extensionsWorkbenchService.isExtensionIgnoredToSync(this.extension);
		}
	}

	override async run(): Promise<void> {
		if (this.extension) {
			await this.action.run(this.extension.identifier.id);
		}
	}
}

export class InstallAnotherVersionAction extends ExtensionAction {

	static readonly ID = 'workbench.extensions.action.install.anotherVersion';
	static readonly LABEL = localize('install another version', "Install Another Version...");

	constructor(
		@IExtensionsWorkbenchService private readonly extensionsWorkbenchService: IExtensionsWorkbenchService,
		@IExtensionGalleryService private readonly extensionGalleryService: IExtensionGalleryService,
		@IQuickInputService private readonly quickInputService: IQuickInputService,
		@IInstantiationService private readonly instantiationService: IInstantiationService,
	) {
		super(InstallAnotherVersionAction.ID, InstallAnotherVersionAction.LABEL, ExtensionAction.LABEL_ACTION_CLASS);
		this.update();
	}

	update(): void {
		this.enabled = !!this.extension && !this.extension.isBuiltin && !!this.extension.gallery && !!this.extension.server && this.extension.state === ExtensionState.Installed;
	}

	override async run(): Promise<any> {
		if (!this.enabled) {
			return;
		}
		const pick = await this.quickInputService.pick(this.getVersionEntries(), { placeHolder: localize('selectVersion', "Select Version to Install"), matchOnDetail: true });
		if (pick) {
			if (this.extension!.version === pick.id) {
				return;
			}
			try {
				if (pick.latest) {
					await this.extensionsWorkbenchService.install(this.extension!);
				} else {
					await this.extensionsWorkbenchService.installVersion(this.extension!, pick.id);
				}
			} catch (error) {
				this.instantiationService.createInstance(PromptExtensionInstallFailureAction, this.extension!, pick.latest ? this.extension!.latestVersion : pick.id, InstallOperation.Install, error).run();
			}
		}
		return null;
	}

	private async getVersionEntries(): Promise<(IQuickPickItem & { latest: boolean, id: string })[]> {
		const targetPlatform = await this.extension!.server!.extensionManagementService.getTargetPlatform();
		const allVersions = await this.extensionGalleryService.getAllCompatibleVersions(this.extension!.gallery!, targetPlatform);
		return allVersions.map((v, i) => ({ id: v.version, label: v.version, description: `${getRelativeDateLabel(new Date(Date.parse(v.date)))}${v.version === this.extension!.version ? ` (${localize('current', "Current")})` : ''}`, latest: i === 0 }));
	}
}

export class EnableForWorkspaceAction extends ExtensionAction {

	static readonly ID = 'extensions.enableForWorkspace';
	static readonly LABEL = localize('enableForWorkspaceAction', "Enable (Workspace)");

	constructor(
		@IExtensionsWorkbenchService private readonly extensionsWorkbenchService: IExtensionsWorkbenchService,
		@IWorkbenchExtensionEnablementService private readonly extensionEnablementService: IWorkbenchExtensionEnablementService
	) {
		super(EnableForWorkspaceAction.ID, EnableForWorkspaceAction.LABEL, ExtensionAction.LABEL_ACTION_CLASS);
		this.tooltip = localize('enableForWorkspaceActionToolTip', "Enable this extension only in this workspace");
		this.update();
	}

	update(): void {
		this.enabled = false;
		if (this.extension && this.extension.local) {
			this.enabled = this.extension.state === ExtensionState.Installed
				&& !this.extensionEnablementService.isEnabled(this.extension.local)
				&& this.extensionEnablementService.canChangeWorkspaceEnablement(this.extension.local);
		}
	}

	override async run(): Promise<any> {
		if (!this.extension) {
			return;
		}
		return this.extensionsWorkbenchService.setEnablement(this.extension, EnablementState.EnabledWorkspace);
	}
}

export class EnableGloballyAction extends ExtensionAction {

	static readonly ID = 'extensions.enableGlobally';
	static readonly LABEL = localize('enableGloballyAction', "Enable");

	constructor(
		@IExtensionsWorkbenchService private readonly extensionsWorkbenchService: IExtensionsWorkbenchService,
		@IWorkbenchExtensionEnablementService private readonly extensionEnablementService: IWorkbenchExtensionEnablementService
	) {
		super(EnableGloballyAction.ID, EnableGloballyAction.LABEL, ExtensionAction.LABEL_ACTION_CLASS);
		this.tooltip = localize('enableGloballyActionToolTip', "Enable this extension");
		this.update();
	}

	update(): void {
		this.enabled = false;
		if (this.extension && this.extension.local) {
			this.enabled = this.extension.state === ExtensionState.Installed
				&& this.extensionEnablementService.isDisabledGlobally(this.extension.local)
				&& this.extensionEnablementService.canChangeEnablement(this.extension.local);
		}
	}

	override async run(): Promise<any> {
		if (!this.extension) {
			return;
		}
		return this.extensionsWorkbenchService.setEnablement(this.extension, EnablementState.EnabledGlobally);
	}
}

export class DisableForWorkspaceAction extends ExtensionAction {

	static readonly ID = 'extensions.disableForWorkspace';
	static readonly LABEL = localize('disableForWorkspaceAction', "Disable (Workspace)");

	constructor(private _runningExtensions: IExtensionDescription[],
		@IWorkspaceContextService private readonly workspaceContextService: IWorkspaceContextService,
		@IExtensionsWorkbenchService private readonly extensionsWorkbenchService: IExtensionsWorkbenchService,
		@IWorkbenchExtensionEnablementService private readonly extensionEnablementService: IWorkbenchExtensionEnablementService
	) {
		super(DisableForWorkspaceAction.ID, DisableForWorkspaceAction.LABEL, ExtensionAction.LABEL_ACTION_CLASS);
		this.tooltip = localize('disableForWorkspaceActionToolTip', "Disable this extension only in this workspace");
		this.update();
	}

	set runningExtensions(runningExtensions: IExtensionDescription[]) {
		this._runningExtensions = runningExtensions;
		this.update();
	}

	update(): void {
		this.enabled = false;
		if (this.extension && this.extension.local && this._runningExtensions.some(e => areSameExtensions({ id: e.identifier.value, uuid: e.uuid }, this.extension!.identifier) && this.workspaceContextService.getWorkbenchState() !== WorkbenchState.EMPTY)) {
			this.enabled = this.extension.state === ExtensionState.Installed
				&& (this.extension.enablementState === EnablementState.EnabledGlobally || this.extension.enablementState === EnablementState.EnabledWorkspace)
				&& this.extensionEnablementService.canChangeWorkspaceEnablement(this.extension.local);
		}
	}

	override async run(): Promise<any> {
		if (!this.extension) {
			return;
		}
		return this.extensionsWorkbenchService.setEnablement(this.extension, EnablementState.DisabledWorkspace);
	}
}

export class DisableGloballyAction extends ExtensionAction {

	static readonly ID = 'extensions.disableGlobally';
	static readonly LABEL = localize('disableGloballyAction', "Disable");

	constructor(
		private _runningExtensions: IExtensionDescription[],
		@IExtensionsWorkbenchService private readonly extensionsWorkbenchService: IExtensionsWorkbenchService,
		@IWorkbenchExtensionEnablementService private readonly extensionEnablementService: IWorkbenchExtensionEnablementService
	) {
		super(DisableGloballyAction.ID, DisableGloballyAction.LABEL, ExtensionAction.LABEL_ACTION_CLASS);
		this.tooltip = localize('disableGloballyActionToolTip', "Disable this extension");
		this.update();
	}

	set runningExtensions(runningExtensions: IExtensionDescription[]) {
		this._runningExtensions = runningExtensions;
		this.update();
	}

	update(): void {
		this.enabled = false;
		if (this.extension && this.extension.local && this._runningExtensions.some(e => areSameExtensions({ id: e.identifier.value, uuid: e.uuid }, this.extension!.identifier))) {
			this.enabled = this.extension.state === ExtensionState.Installed
				&& (this.extension.enablementState === EnablementState.EnabledGlobally || this.extension.enablementState === EnablementState.EnabledWorkspace)
				&& this.extensionEnablementService.canChangeEnablement(this.extension.local);
		}
	}

	override async run(): Promise<any> {
		if (!this.extension) {
			return;
		}
		return this.extensionsWorkbenchService.setEnablement(this.extension, EnablementState.DisabledGlobally);
	}
}

export class EnableDropDownAction extends ActionWithDropDownAction {

	constructor(
		@IInstantiationService instantiationService: IInstantiationService
	) {
		super('extensions.enable', localize('enableAction', "Enable"), [
			instantiationService.createInstance(EnableGloballyAction),
			instantiationService.createInstance(EnableForWorkspaceAction)
		]);
	}
}

export class DisableDropDownAction extends ActionWithDropDownAction {

	constructor(
		@IExtensionService extensionService: IExtensionService,
		@IInstantiationService instantiationService: IInstantiationService
	) {
		const actions = [
			instantiationService.createInstance(DisableGloballyAction, []),
			instantiationService.createInstance(DisableForWorkspaceAction, [])
		];
		super('extensions.disable', localize('disableAction', "Disable"), actions);

		const updateRunningExtensions = async () => {
			const runningExtensions = await extensionService.getExtensions();
			actions.forEach(a => a.runningExtensions = runningExtensions);
		};
		updateRunningExtensions();
		this._register(extensionService.onDidChangeExtensions(() => updateRunningExtensions()));
	}

}

export class ReloadAction extends ExtensionAction {

	private static readonly EnabledClass = `${ExtensionAction.LABEL_ACTION_CLASS} reload`;
	private static readonly DisabledClass = `${ReloadAction.EnabledClass} disabled`;

	updateWhenCounterExtensionChanges: boolean = true;
	private _runningExtensions: IExtensionDescription[] | null = null;

	constructor(
		@IExtensionsWorkbenchService private readonly extensionsWorkbenchService: IExtensionsWorkbenchService,
		@IHostService private readonly hostService: IHostService,
		@IExtensionService private readonly extensionService: IExtensionService,
		@IWorkbenchExtensionEnablementService private readonly extensionEnablementService: IWorkbenchExtensionEnablementService,
		@IExtensionManagementServerService private readonly extensionManagementServerService: IExtensionManagementServerService,
		@IExtensionManifestPropertiesService private readonly extensionManifestPropertiesService: IExtensionManifestPropertiesService,
		@IProductService productService: IProductService,
		@IConfigurationService configurationService: IConfigurationService,
	) {
		super('extensions.reload', localize('reloadAction', "Reload"), ReloadAction.DisabledClass, false);
		this._register(this.extensionService.onDidChangeExtensions(this.updateRunningExtensions, this));
		this.updateRunningExtensions();
	}

	private updateRunningExtensions(): void {
		this.extensionService.getExtensions().then(runningExtensions => { this._runningExtensions = runningExtensions; this.update(); });
	}

	update(): void {
		this.enabled = false;
		this.tooltip = '';
		if (!this.extension || !this._runningExtensions) {
			return;
		}
		const state = this.extension.state;
		if (state === ExtensionState.Installing || state === ExtensionState.Uninstalling) {
			return;
		}
		if (this.extension.local && this.extension.local.manifest && this.extension.local.manifest.contributes && this.extension.local.manifest.contributes.localizations && this.extension.local.manifest.contributes.localizations.length > 0) {
			return;
		}
		this.computeReloadState();
		this.class = this.enabled ? ReloadAction.EnabledClass : ReloadAction.DisabledClass;
	}

	private computeReloadState(): void {
		if (!this._runningExtensions || !this.extension) {
			return;
		}

		const isUninstalled = this.extension.state === ExtensionState.Uninstalled;
		const runningExtension = this._runningExtensions.find(e => areSameExtensions({ id: e.identifier.value, uuid: e.uuid }, this.extension!.identifier));

		if (isUninstalled) {
			const canRemoveRunningExtension = runningExtension && this.extensionService.canRemoveExtension(runningExtension);
			const isSameExtensionRunning = runningExtension && (!this.extension.server || this.extension.server === this.extensionManagementServerService.getExtensionManagementServer(toExtension(runningExtension)));
			if (!canRemoveRunningExtension && isSameExtensionRunning) {
				this.enabled = true;
				this.label = localize('reloadRequired', "Reload Required");
				this.tooltip = localize('postUninstallTooltip', "Please reload Visual Studio Code to complete the uninstallation of this extension.");
				alert(localize('uninstallExtensionComplete', "Please reload Visual Studio Code to complete the uninstallation of the extension {0}.", this.extension.displayName));
			}
			return;
		}
		if (this.extension.local) {
			const isSameExtensionRunning = runningExtension && this.extension.server === this.extensionManagementServerService.getExtensionManagementServer(toExtension(runningExtension));
			const isEnabled = this.extensionEnablementService.isEnabled(this.extension.local);

			// Extension is running
			if (runningExtension) {
				if (isEnabled) {
					// No Reload is required if extension can run without reload
					if (this.extensionService.canAddExtension(toExtensionDescription(this.extension.local))) {
						return;
					}
					const runningExtensionServer = this.extensionManagementServerService.getExtensionManagementServer(toExtension(runningExtension));

					if (isSameExtensionRunning) {
						// Different version of same extension is running. Requires reload to run the current version
						if (this.extension.version !== runningExtension.version) {
							this.enabled = true;
							this.label = localize('reloadRequired', "Reload Required");
							this.tooltip = localize('postUpdateTooltip', "Please reload Visual Studio Code to enable the updated extension.");
							return;
						}

						const extensionInOtherServer = this.extensionsWorkbenchService.installed.filter(e => areSameExtensions(e.identifier, this.extension!.identifier) && e.server !== this.extension!.server)[0];
						if (extensionInOtherServer) {
							// This extension prefers to run on UI/Local side but is running in remote
							if (runningExtensionServer === this.extensionManagementServerService.remoteExtensionManagementServer && this.extensionManifestPropertiesService.prefersExecuteOnUI(this.extension.local!.manifest)) {
								this.enabled = true;
								this.label = localize('reloadRequired', "Reload Required");
								this.tooltip = localize('enable locally', "Please reload Visual Studio Code to enable this extension locally.");
								return;
							}

							// This extension prefers to run on Workspace/Remote side but is running in local
							if (runningExtensionServer === this.extensionManagementServerService.localExtensionManagementServer && this.extensionManifestPropertiesService.prefersExecuteOnWorkspace(this.extension.local!.manifest)) {
								this.enabled = true;
								this.label = localize('reloadRequired', "Reload Required");
								this.tooltip = localize('enable remote', "Please reload Visual Studio Code to enable this extension in {0}.", this.extensionManagementServerService.remoteExtensionManagementServer?.label);
								return;
							}
						}

					} else {

						if (this.extension.server === this.extensionManagementServerService.localExtensionManagementServer && runningExtensionServer === this.extensionManagementServerService.remoteExtensionManagementServer) {
							// This extension prefers to run on UI/Local side but is running in remote
							if (this.extensionManifestPropertiesService.prefersExecuteOnUI(this.extension.local!.manifest)) {
								this.enabled = true;
								this.label = localize('reloadRequired', "Reload Required");
								this.tooltip = localize('postEnableTooltip', "Please reload Visual Studio Code to enable this extension.");
							}
						}
						if (this.extension.server === this.extensionManagementServerService.remoteExtensionManagementServer && runningExtensionServer === this.extensionManagementServerService.localExtensionManagementServer) {
							// This extension prefers to run on Workspace/Remote side but is running in local
							if (this.extensionManifestPropertiesService.prefersExecuteOnWorkspace(this.extension.local!.manifest)) {
								this.enabled = true;
								this.label = localize('reloadRequired', "Reload Required");
								this.tooltip = localize('postEnableTooltip', "Please reload Visual Studio Code to enable this extension.");
							}
						}
					}
					return;
				} else {
					if (isSameExtensionRunning) {
						this.enabled = true;
						this.label = localize('reloadRequired', "Reload Required");
						this.tooltip = localize('postDisableTooltip', "Please reload Visual Studio Code to disable this extension.");
					}
				}
				return;
			}

			// Extension is not running
			else {
				if (isEnabled && !this.extensionService.canAddExtension(toExtensionDescription(this.extension.local))) {
					this.enabled = true;
					this.label = localize('reloadRequired', "Reload Required");
					this.tooltip = localize('postEnableTooltip', "Please reload Visual Studio Code to enable this extension.");
					return;
				}

				const otherServer = this.extension.server ? this.extension.server === this.extensionManagementServerService.localExtensionManagementServer ? this.extensionManagementServerService.remoteExtensionManagementServer : this.extensionManagementServerService.localExtensionManagementServer : null;
				if (otherServer && this.extension.enablementState === EnablementState.DisabledByExtensionKind) {
					const extensionInOtherServer = this.extensionsWorkbenchService.local.filter(e => areSameExtensions(e.identifier, this.extension!.identifier) && e.server === otherServer)[0];
					// Same extension in other server exists and
					if (extensionInOtherServer && extensionInOtherServer.local && this.extensionEnablementService.isEnabled(extensionInOtherServer.local)) {
						this.enabled = true;
						this.label = localize('reloadRequired', "Reload Required");
						this.tooltip = localize('postEnableTooltip', "Please reload Visual Studio Code to enable this extension.");
						alert(localize('installExtensionCompletedAndReloadRequired', "Installing extension {0} is completed. Please reload Visual Studio Code to enable it.", this.extension.displayName));
						return;
					}
				}
			}
		}
	}

	override run(): Promise<any> {
		return Promise.resolve(this.hostService.reload());
	}
}

function isThemeFromExtension(theme: IWorkbenchTheme, extension: IExtension | undefined | null): boolean {
	return !!(extension && theme.extensionData && ExtensionIdentifier.equals(theme.extensionData.extensionId, extension.identifier.id));
}

function getQuickPickEntries(themes: IWorkbenchTheme[], currentTheme: IWorkbenchTheme, extension: IExtension | null | undefined, showCurrentTheme: boolean): (IQuickPickItem | IQuickPickSeparator)[] {
	const picks: (IQuickPickItem | IQuickPickSeparator)[] = [];
	for (const theme of themes) {
		if (isThemeFromExtension(theme, extension) && !(showCurrentTheme && theme === currentTheme)) {
			picks.push({ label: theme.label, id: theme.id });
		}
	}
	if (showCurrentTheme) {
		picks.push(<IQuickPickSeparator>{ type: 'separator', label: localize('current', "Current") });
		picks.push(<IQuickPickItem>{ label: currentTheme.label, id: currentTheme.id });
	}
	return picks;
}


export class SetColorThemeAction extends ExtensionAction {

	private static readonly EnabledClass = `${ExtensionAction.LABEL_ACTION_CLASS} theme`;
	private static readonly DisabledClass = `${SetColorThemeAction.EnabledClass} disabled`;

	static async create(workbenchThemeService: IWorkbenchThemeService, instantiationService: IInstantiationService, extension: IExtension): Promise<SetColorThemeAction | undefined> {
		const themes = await workbenchThemeService.getColorThemes();
		if (themes.some(th => isThemeFromExtension(th, extension))) {
			const action = instantiationService.createInstance(SetColorThemeAction, themes);
			action.extension = extension;
			return action;
		}
		return undefined;
	}

	constructor(
		private colorThemes: IWorkbenchColorTheme[],
		@IExtensionService extensionService: IExtensionService,
		@IWorkbenchThemeService private readonly workbenchThemeService: IWorkbenchThemeService,
		@IQuickInputService private readonly quickInputService: IQuickInputService,
	) {
		super(`extensions.colorTheme`, localize('color theme', "Set Color Theme"), SetColorThemeAction.DisabledClass, false);
		this._register(Event.any<any>(extensionService.onDidChangeExtensions, workbenchThemeService.onDidColorThemeChange)(() => this.update(), this));
		this.update();
	}

	update(): void {
		this.enabled = !!this.extension && (this.extension.state === ExtensionState.Installed) && this.colorThemes.some(th => isThemeFromExtension(th, this.extension));
		this.class = this.enabled ? SetColorThemeAction.EnabledClass : SetColorThemeAction.DisabledClass;
	}

	override async run({ showCurrentTheme, ignoreFocusLost }: { showCurrentTheme: boolean, ignoreFocusLost: boolean } = { showCurrentTheme: false, ignoreFocusLost: false }): Promise<any> {
		this.colorThemes = await this.workbenchThemeService.getColorThemes();

		this.update();
		if (!this.enabled) {
			return;
		}
		const currentTheme = this.workbenchThemeService.getColorTheme();

		const delayer = new Delayer<any>(100);
		const picks = getQuickPickEntries(this.colorThemes, currentTheme, this.extension, showCurrentTheme);
		const pickedTheme = await this.quickInputService.pick(
			picks,
			{
				placeHolder: localize('select color theme', "Select Color Theme"),
				onDidFocus: item => delayer.trigger(() => this.workbenchThemeService.setColorTheme(item.id, undefined)),
				ignoreFocusLost
			});
		return this.workbenchThemeService.setColorTheme(pickedTheme ? pickedTheme.id : currentTheme.id, 'auto');
	}
}

export class SetFileIconThemeAction extends ExtensionAction {

	private static readonly EnabledClass = `${ExtensionAction.LABEL_ACTION_CLASS} theme`;
	private static readonly DisabledClass = `${SetFileIconThemeAction.EnabledClass} disabled`;

	static async create(workbenchThemeService: IWorkbenchThemeService, instantiationService: IInstantiationService, extension: IExtension): Promise<SetFileIconThemeAction | undefined> {
		const themes = await workbenchThemeService.getFileIconThemes();
		if (themes.some(th => isThemeFromExtension(th, extension))) {
			const action = instantiationService.createInstance(SetFileIconThemeAction, themes);
			action.extension = extension;
			return action;
		}
		return undefined;
	}

	constructor(
		private fileIconThemes: IWorkbenchFileIconTheme[],
		@IExtensionService extensionService: IExtensionService,
		@IWorkbenchThemeService private readonly workbenchThemeService: IWorkbenchThemeService,
		@IQuickInputService private readonly quickInputService: IQuickInputService
	) {
		super(`extensions.fileIconTheme`, localize('file icon theme', "Set File Icon Theme"), SetFileIconThemeAction.DisabledClass, false);
		this._register(Event.any<any>(extensionService.onDidChangeExtensions, workbenchThemeService.onDidFileIconThemeChange)(() => this.update(), this));
		this.update();
	}

	update(): void {
		this.enabled = !!this.extension && (this.extension.state === ExtensionState.Installed) && this.fileIconThemes.some(th => isThemeFromExtension(th, this.extension));
		this.class = this.enabled ? SetFileIconThemeAction.EnabledClass : SetFileIconThemeAction.DisabledClass;
	}

	override async run({ showCurrentTheme, ignoreFocusLost }: { showCurrentTheme: boolean, ignoreFocusLost: boolean } = { showCurrentTheme: false, ignoreFocusLost: false }): Promise<any> {
		this.fileIconThemes = await this.workbenchThemeService.getFileIconThemes();
		this.update();
		if (!this.enabled) {
			return;
		}
		const currentTheme = this.workbenchThemeService.getFileIconTheme();

		const delayer = new Delayer<any>(100);
		const picks = getQuickPickEntries(this.fileIconThemes, currentTheme, this.extension, showCurrentTheme);
		const pickedTheme = await this.quickInputService.pick(
			picks,
			{
				placeHolder: localize('select file icon theme', "Select File Icon Theme"),
				onDidFocus: item => delayer.trigger(() => this.workbenchThemeService.setFileIconTheme(item.id, undefined)),
				ignoreFocusLost
			});
		return this.workbenchThemeService.setFileIconTheme(pickedTheme ? pickedTheme.id : currentTheme.id, 'auto');
	}
}

export class SetProductIconThemeAction extends ExtensionAction {

	private static readonly EnabledClass = `${ExtensionAction.LABEL_ACTION_CLASS} theme`;
	private static readonly DisabledClass = `${SetProductIconThemeAction.EnabledClass} disabled`;

	static async create(workbenchThemeService: IWorkbenchThemeService, instantiationService: IInstantiationService, extension: IExtension): Promise<SetProductIconThemeAction | undefined> {
		const themes = await workbenchThemeService.getProductIconThemes();
		if (themes.some(th => isThemeFromExtension(th, extension))) {
			const action = instantiationService.createInstance(SetProductIconThemeAction, themes);
			action.extension = extension;
			return action;
		}
		return undefined;
	}

	constructor(
		private productIconThemes: IWorkbenchProductIconTheme[],
		@IExtensionService extensionService: IExtensionService,
		@IWorkbenchThemeService private readonly workbenchThemeService: IWorkbenchThemeService,
		@IQuickInputService private readonly quickInputService: IQuickInputService
	) {
		super(`extensions.productIconTheme`, localize('product icon theme', "Set Product Icon Theme"), SetProductIconThemeAction.DisabledClass, false);
		this._register(Event.any<any>(extensionService.onDidChangeExtensions, workbenchThemeService.onDidProductIconThemeChange)(() => this.update(), this));
		this.enabled = true; // enabled by default
		this.class = SetProductIconThemeAction.EnabledClass;
		//		this.update();
	}

	update(): void {
		this.enabled = !!this.extension && (this.extension.state === ExtensionState.Installed) && this.productIconThemes.some(th => isThemeFromExtension(th, this.extension));
		this.class = this.enabled ? SetProductIconThemeAction.EnabledClass : SetProductIconThemeAction.DisabledClass;
	}

	override async run({ showCurrentTheme, ignoreFocusLost }: { showCurrentTheme: boolean, ignoreFocusLost: boolean } = { showCurrentTheme: false, ignoreFocusLost: false }): Promise<any> {
		this.productIconThemes = await this.workbenchThemeService.getProductIconThemes();
		this.update();
		if (!this.enabled) {
			return;
		}

		const currentTheme = this.workbenchThemeService.getProductIconTheme();

		const delayer = new Delayer<any>(100);
		const picks = getQuickPickEntries(this.productIconThemes, currentTheme, this.extension, showCurrentTheme);
		const pickedTheme = await this.quickInputService.pick(
			picks,
			{
				placeHolder: localize('select product icon theme', "Select Product Icon Theme"),
				onDidFocus: item => delayer.trigger(() => this.workbenchThemeService.setProductIconTheme(item.id, undefined)),
				ignoreFocusLost
			});
		return this.workbenchThemeService.setProductIconTheme(pickedTheme ? pickedTheme.id : currentTheme.id, 'auto');
	}
}

export class ShowRecommendedExtensionAction extends Action {

	static readonly ID = 'workbench.extensions.action.showRecommendedExtension';
	static readonly LABEL = localize('showRecommendedExtension', "Show Recommended Extension");

	private extensionId: string;

	constructor(
		extensionId: string,
		@IPaneCompositePartService private readonly paneCompositeService: IPaneCompositePartService,
		@IExtensionsWorkbenchService private readonly extensionWorkbenchService: IExtensionsWorkbenchService,
	) {
		super(ShowRecommendedExtensionAction.ID, ShowRecommendedExtensionAction.LABEL, undefined, false);
		this.extensionId = extensionId;
	}

	override run(): Promise<any> {
		return this.paneCompositeService.openPaneComposite(VIEWLET_ID, ViewContainerLocation.Sidebar, true)
			.then(viewlet => viewlet?.getViewPaneContainer() as IExtensionsViewPaneContainer)
			.then(viewlet => {
				viewlet.search(`@id:${this.extensionId}`);
				viewlet.focus();
				return this.extensionWorkbenchService.queryGallery({ names: [this.extensionId], source: 'install-recommendation', pageSize: 1 }, CancellationToken.None)
					.then(pager => {
						if (pager && pager.firstPage && pager.firstPage.length) {
							const extension = pager.firstPage[0];
							return this.extensionWorkbenchService.open(extension);
						}
						return null;
					});
			});
	}
}

export class InstallRecommendedExtensionAction extends Action {

	static readonly ID = 'workbench.extensions.action.installRecommendedExtension';
	static readonly LABEL = localize('installRecommendedExtension', "Install Recommended Extension");

	private extensionId: string;

	constructor(
		extensionId: string,
		@IPaneCompositePartService private readonly paneCompositeService: IPaneCompositePartService,
		@IInstantiationService private readonly instantiationService: IInstantiationService,
		@IExtensionsWorkbenchService private readonly extensionWorkbenchService: IExtensionsWorkbenchService,
	) {
		super(InstallRecommendedExtensionAction.ID, InstallRecommendedExtensionAction.LABEL, undefined, false);
		this.extensionId = extensionId;
	}

	override async run(): Promise<any> {
		const viewlet = await this.paneCompositeService.openPaneComposite(VIEWLET_ID, ViewContainerLocation.Sidebar, true);
		const viewPaneContainer = viewlet?.getViewPaneContainer() as IExtensionsViewPaneContainer;
		viewPaneContainer.search(`@id:${this.extensionId}`);
		viewPaneContainer.focus();
		const pager = await this.extensionWorkbenchService.queryGallery({ names: [this.extensionId], source: 'install-recommendation', pageSize: 1 }, CancellationToken.None);
		if (pager && pager.firstPage && pager.firstPage.length) {
			const extension = pager.firstPage[0];
			await this.extensionWorkbenchService.open(extension);
			try {
				await this.extensionWorkbenchService.install(extension);
			} catch (err) {
				this.instantiationService.createInstance(PromptExtensionInstallFailureAction, extension, extension.latestVersion, InstallOperation.Install, err).run();
			}
		}
	}
}

export class IgnoreExtensionRecommendationAction extends Action {

	static readonly ID = 'extensions.ignore';

	private static readonly Class = `${ExtensionAction.LABEL_ACTION_CLASS} ignore`;

	constructor(
		private readonly extension: IExtension,
		@IExtensionIgnoredRecommendationsService private readonly extensionRecommendationsManagementService: IExtensionIgnoredRecommendationsService,
	) {
		super(IgnoreExtensionRecommendationAction.ID, 'Ignore Recommendation');

		this.class = IgnoreExtensionRecommendationAction.Class;
		this.tooltip = localize('ignoreExtensionRecommendation', "Do not recommend this extension again");
		this.enabled = true;
	}

	public override run(): Promise<any> {
		this.extensionRecommendationsManagementService.toggleGlobalIgnoredRecommendation(this.extension.identifier.id, true);
		return Promise.resolve();
	}
}

export class UndoIgnoreExtensionRecommendationAction extends Action {

	static readonly ID = 'extensions.ignore';

	private static readonly Class = `${ExtensionAction.LABEL_ACTION_CLASS} undo-ignore`;

	constructor(
		private readonly extension: IExtension,
		@IExtensionIgnoredRecommendationsService private readonly extensionRecommendationsManagementService: IExtensionIgnoredRecommendationsService,
	) {
		super(UndoIgnoreExtensionRecommendationAction.ID, 'Undo');

		this.class = UndoIgnoreExtensionRecommendationAction.Class;
		this.tooltip = localize('undo', "Undo");
		this.enabled = true;
	}

	public override run(): Promise<any> {
		this.extensionRecommendationsManagementService.toggleGlobalIgnoredRecommendation(this.extension.identifier.id, false);
		return Promise.resolve();
	}
}

export class SearchExtensionsAction extends Action {

	constructor(
		private readonly searchValue: string,
		@IPaneCompositePartService private readonly paneCompositeService: IPaneCompositePartService
	) {
		super('extensions.searchExtensions', localize('search recommendations', "Search Extensions"), undefined, true);
	}

	override async run(): Promise<void> {
		const viewPaneContainer = (await this.paneCompositeService.openPaneComposite(VIEWLET_ID, ViewContainerLocation.Sidebar, true))?.getViewPaneContainer() as IExtensionsViewPaneContainer;
		viewPaneContainer.search(this.searchValue);
		viewPaneContainer.focus();
	}
}

export abstract class AbstractConfigureRecommendedExtensionsAction extends Action {

	constructor(
		id: string,
		label: string,
		@IWorkspaceContextService protected contextService: IWorkspaceContextService,
		@IFileService private readonly fileService: IFileService,
		@ITextFileService private readonly textFileService: ITextFileService,
		@IEditorService protected editorService: IEditorService,
		@IJSONEditingService private readonly jsonEditingService: IJSONEditingService,
		@ITextModelService private readonly textModelResolverService: ITextModelService
	) {
		super(id, label);
	}

	protected openExtensionsFile(extensionsFileResource: URI): Promise<any> {
		return this.getOrCreateExtensionsFile(extensionsFileResource)
			.then(({ created, content }) =>
				this.getSelectionPosition(content, extensionsFileResource, ['recommendations'])
					.then(selection => this.editorService.openEditor({
						resource: extensionsFileResource,
						options: {
							pinned: created,
							selection
						}
					})),
				error => Promise.reject(new Error(localize('OpenExtensionsFile.failed', "Unable to create 'extensions.json' file inside the '.vscode' folder ({0}).", error))));
	}

	protected openWorkspaceConfigurationFile(workspaceConfigurationFile: URI): Promise<any> {
		return this.getOrUpdateWorkspaceConfigurationFile(workspaceConfigurationFile)
			.then(content => this.getSelectionPosition(content.value.toString(), content.resource, ['extensions', 'recommendations']))
			.then(selection => this.editorService.openEditor({
				resource: workspaceConfigurationFile,
				options: {
					selection,
					forceReload: true // because content has changed
				}
			}));
	}

	private getOrUpdateWorkspaceConfigurationFile(workspaceConfigurationFile: URI): Promise<IFileContent> {
		return Promise.resolve(this.fileService.readFile(workspaceConfigurationFile))
			.then(content => {
				const workspaceRecommendations = <IExtensionsConfigContent>json.parse(content.value.toString())['extensions'];
				if (!workspaceRecommendations || !workspaceRecommendations.recommendations) {
					return this.jsonEditingService.write(workspaceConfigurationFile, [{ path: ['extensions'], value: { recommendations: [] } }], true)
						.then(() => this.fileService.readFile(workspaceConfigurationFile));
				}
				return content;
			});
	}

	private getSelectionPosition(content: string, resource: URI, path: json.JSONPath): Promise<ITextEditorSelection | undefined> {
		const tree = json.parseTree(content);
		const node = json.findNodeAtLocation(tree, path);
		if (node && node.parent && node.parent.children) {
			const recommendationsValueNode = node.parent.children[1];
			const lastExtensionNode = recommendationsValueNode.children && recommendationsValueNode.children.length ? recommendationsValueNode.children[recommendationsValueNode.children.length - 1] : null;
			const offset = lastExtensionNode ? lastExtensionNode.offset + lastExtensionNode.length : recommendationsValueNode.offset + 1;
			return Promise.resolve(this.textModelResolverService.createModelReference(resource))
				.then(reference => {
					const position = reference.object.textEditorModel.getPositionAt(offset);
					reference.dispose();
					return <ITextEditorSelection>{
						startLineNumber: position.lineNumber,
						startColumn: position.column,
						endLineNumber: position.lineNumber,
						endColumn: position.column,
					};
				});
		}
		return Promise.resolve(undefined);
	}

	private getOrCreateExtensionsFile(extensionsFileResource: URI): Promise<{ created: boolean, extensionsFileResource: URI, content: string }> {
		return Promise.resolve(this.fileService.readFile(extensionsFileResource)).then(content => {
			return { created: false, extensionsFileResource, content: content.value.toString() };
		}, err => {
			return this.textFileService.write(extensionsFileResource, ExtensionsConfigurationInitialContent).then(() => {
				return { created: true, extensionsFileResource, content: ExtensionsConfigurationInitialContent };
			});
		});
	}
}

export class ConfigureWorkspaceRecommendedExtensionsAction extends AbstractConfigureRecommendedExtensionsAction {

	static readonly ID = 'workbench.extensions.action.configureWorkspaceRecommendedExtensions';
	static readonly LABEL = localize('configureWorkspaceRecommendedExtensions', "Configure Recommended Extensions (Workspace)");

	constructor(
		id: string,
		label: string,
		@IFileService fileService: IFileService,
		@ITextFileService textFileService: ITextFileService,
		@IWorkspaceContextService contextService: IWorkspaceContextService,
		@IEditorService editorService: IEditorService,
		@IJSONEditingService jsonEditingService: IJSONEditingService,
		@ITextModelService textModelResolverService: ITextModelService
	) {
		super(id, label, contextService, fileService, textFileService, editorService, jsonEditingService, textModelResolverService);
		this._register(this.contextService.onDidChangeWorkbenchState(() => this.update(), this));
		this.update();
	}

	private update(): void {
		this.enabled = this.contextService.getWorkbenchState() !== WorkbenchState.EMPTY;
	}

	public override run(): Promise<void> {
		switch (this.contextService.getWorkbenchState()) {
			case WorkbenchState.FOLDER:
				return this.openExtensionsFile(this.contextService.getWorkspace().folders[0].toResource(EXTENSIONS_CONFIG));
			case WorkbenchState.WORKSPACE:
				return this.openWorkspaceConfigurationFile(this.contextService.getWorkspace().configuration!);
		}
		return Promise.resolve();
	}
}

export class ConfigureWorkspaceFolderRecommendedExtensionsAction extends AbstractConfigureRecommendedExtensionsAction {

	static readonly ID = 'workbench.extensions.action.configureWorkspaceFolderRecommendedExtensions';
	static readonly LABEL = localize('configureWorkspaceFolderRecommendedExtensions', "Configure Recommended Extensions (Workspace Folder)");

	constructor(
		id: string,
		label: string,
		@IFileService fileService: IFileService,
		@ITextFileService textFileService: ITextFileService,
		@IWorkspaceContextService contextService: IWorkspaceContextService,
		@IEditorService editorService: IEditorService,
		@IJSONEditingService jsonEditingService: IJSONEditingService,
		@ITextModelService textModelResolverService: ITextModelService,
		@ICommandService private readonly commandService: ICommandService
	) {
		super(id, label, contextService, fileService, textFileService, editorService, jsonEditingService, textModelResolverService);
	}

	public override run(): Promise<any> {
		const folderCount = this.contextService.getWorkspace().folders.length;
		const pickFolderPromise = folderCount === 1 ? Promise.resolve(this.contextService.getWorkspace().folders[0]) : this.commandService.executeCommand<IWorkspaceFolder>(PICK_WORKSPACE_FOLDER_COMMAND_ID);
		return Promise.resolve(pickFolderPromise)
			.then(workspaceFolder => {
				if (workspaceFolder) {
					return this.openExtensionsFile(workspaceFolder.toResource(EXTENSIONS_CONFIG));
				}
				return null;
			});
	}
}

export class ExtensionStatusLabelAction extends Action implements IExtensionContainer {

	private static readonly ENABLED_CLASS = `${ExtensionAction.TEXT_ACTION_CLASS} extension-status-label`;
	private static readonly DISABLED_CLASS = `${ExtensionStatusLabelAction.ENABLED_CLASS} hide`;

	private initialStatus: ExtensionState | null = null;
	private status: ExtensionState | null = null;
	private enablementState: EnablementState | null = null;

	private _extension: IExtension | null = null;
	get extension(): IExtension | null { return this._extension; }
	set extension(extension: IExtension | null) {
		if (!(this._extension && extension && areSameExtensions(this._extension.identifier, extension.identifier))) {
			// Different extension. Reset
			this.initialStatus = null;
			this.status = null;
			this.enablementState = null;
		}
		this._extension = extension;
		this.update();
	}

	constructor(
		@IExtensionService private readonly extensionService: IExtensionService,
		@IExtensionManagementServerService private readonly extensionManagementServerService: IExtensionManagementServerService,
		@IWorkbenchExtensionEnablementService private readonly extensionEnablementService: IWorkbenchExtensionEnablementService
	) {
		super('extensions.action.statusLabel', '', ExtensionStatusLabelAction.DISABLED_CLASS, false);
	}

	update(): void {
		this.computeLabel()
			.then(label => {
				this.label = label || '';
				this.class = label ? ExtensionStatusLabelAction.ENABLED_CLASS : ExtensionStatusLabelAction.DISABLED_CLASS;
			});
	}

	private async computeLabel(): Promise<string | null> {
		if (!this.extension) {
			return null;
		}

		const currentStatus = this.status;
		const currentEnablementState = this.enablementState;
		this.status = this.extension.state;
		if (this.initialStatus === null) {
			this.initialStatus = this.status;
		}
		this.enablementState = this.extension.enablementState;

		const runningExtensions = await this.extensionService.getExtensions();
		const canAddExtension = () => {
			const runningExtension = runningExtensions.filter(e => areSameExtensions({ id: e.identifier.value, uuid: e.uuid }, this.extension!.identifier))[0];
			if (this.extension!.local) {
				if (runningExtension && this.extension!.version === runningExtension.version) {
					return true;
				}
				return this.extensionService.canAddExtension(toExtensionDescription(this.extension!.local));
			}
			return false;
		};
		const canRemoveExtension = () => {
			if (this.extension!.local) {
				if (runningExtensions.every(e => !(areSameExtensions({ id: e.identifier.value, uuid: e.uuid }, this.extension!.identifier) && this.extension!.server === this.extensionManagementServerService.getExtensionManagementServer(toExtension(e))))) {
					return true;
				}
				return this.extensionService.canRemoveExtension(toExtensionDescription(this.extension!.local));
			}
			return false;
		};

		if (currentStatus !== null) {
			if (currentStatus === ExtensionState.Installing && this.status === ExtensionState.Installed) {
				return canAddExtension() ? this.initialStatus === ExtensionState.Installed ? localize('updated', "Updated") : localize('installed', "Installed") : null;
			}
			if (currentStatus === ExtensionState.Uninstalling && this.status === ExtensionState.Uninstalled) {
				this.initialStatus = this.status;
				return canRemoveExtension() ? localize('uninstalled', "Uninstalled") : null;
			}
		}

		if (currentEnablementState !== null) {
			const currentlyEnabled = this.extensionEnablementService.isEnabledEnablementState(currentEnablementState);
			const enabled = this.extensionEnablementService.isEnabledEnablementState(this.enablementState);
			if (!currentlyEnabled && enabled) {
				return canAddExtension() ? localize('enabled', "Enabled") : null;
			}
			if (currentlyEnabled && !enabled) {
				return canRemoveExtension() ? localize('disabled', "Disabled") : null;
			}

		}

		return null;
	}

	override run(): Promise<any> {
		return Promise.resolve();
	}

}

export class ToggleSyncExtensionAction extends ExtensionDropDownAction {

	private static readonly IGNORED_SYNC_CLASS = `${ExtensionAction.ICON_ACTION_CLASS} extension-sync ${ThemeIcon.asClassName(syncIgnoredIcon)}`;
	private static readonly SYNC_CLASS = `${ToggleSyncExtensionAction.ICON_ACTION_CLASS} extension-sync ${ThemeIcon.asClassName(syncEnabledIcon)}`;

	constructor(
		@IConfigurationService private readonly configurationService: IConfigurationService,
		@IExtensionsWorkbenchService private readonly extensionsWorkbenchService: IExtensionsWorkbenchService,
		@IUserDataAutoSyncEnablementService private readonly userDataAutoSyncEnablementService: IUserDataAutoSyncEnablementService,
		@IInstantiationService instantiationService: IInstantiationService,
	) {
		super('extensions.sync', '', ToggleSyncExtensionAction.SYNC_CLASS, false, instantiationService);
		this._register(Event.filter(this.configurationService.onDidChangeConfiguration, e => e.affectedKeys.includes('settingsSync.ignoredExtensions'))(() => this.update()));
		this._register(userDataAutoSyncEnablementService.onDidChangeEnablement(() => this.update()));
		this.update();
	}

	update(): void {
		this.enabled = !!this.extension && this.userDataAutoSyncEnablementService.isEnabled() && this.extension.state === ExtensionState.Installed;
		if (this.extension) {
			const isIgnored = this.extensionsWorkbenchService.isExtensionIgnoredToSync(this.extension);
			this.class = isIgnored ? ToggleSyncExtensionAction.IGNORED_SYNC_CLASS : ToggleSyncExtensionAction.SYNC_CLASS;
			this.tooltip = isIgnored ? localize('ignored', "This extension is ignored during sync") : localize('synced', "This extension is synced");
		}
	}

	override async run(): Promise<any> {
		return super.run({
			actionGroups: [
				[
					new Action(
						'extensions.syncignore',
						this.extensionsWorkbenchService.isExtensionIgnoredToSync(this.extension!) ? localize('sync', "Sync this extension") : localize('do not sync', "Do not sync this extension")
						, undefined, true, () => this.extensionsWorkbenchService.toggleExtensionIgnoredToSync(this.extension!))
				]
			], disposeActionsOnHide: true
		});
	}
}

export type ExtensionStatus = { readonly message: IMarkdownString, readonly icon?: ThemeIcon };

export class ExtensionStatusAction extends ExtensionAction {

	private static readonly CLASS = `${ExtensionAction.ICON_ACTION_CLASS} extension-status`;

	updateWhenCounterExtensionChanges: boolean = true;
	private _runningExtensions: IExtensionDescription[] | null = null;

	private _status: ExtensionStatus | undefined;
	get status(): ExtensionStatus | undefined { return this._status; }

	private readonly _onDidChangeStatus = this._register(new Emitter<void>());
	readonly onDidChangeStatus = this._onDidChangeStatus.event;

	private readonly updateThrottler = new Throttler();

	constructor(
		@IExtensionManagementServerService private readonly extensionManagementServerService: IExtensionManagementServerService,
		@ILabelService private readonly labelService: ILabelService,
		@ICommandService private readonly commandService: ICommandService,
		@IWorkspaceTrustEnablementService private readonly workspaceTrustEnablementService: IWorkspaceTrustEnablementService,
		@IWorkspaceTrustManagementService private readonly workspaceTrustService: IWorkspaceTrustManagementService,
		@IExtensionsWorkbenchService private readonly extensionsWorkbenchService: IExtensionsWorkbenchService,
		@IExtensionService private readonly extensionService: IExtensionService,
		@IExtensionManifestPropertiesService private readonly extensionManifestPropertiesService: IExtensionManifestPropertiesService,
		@IWorkspaceContextService private readonly contextService: IWorkspaceContextService,
		@IProductService private readonly productService: IProductService,
		@IWorkbenchExtensionEnablementService private readonly workbenchExtensionEnablementService: IWorkbenchExtensionEnablementService,
	) {
		super('extensions.status', '', `${ExtensionStatusAction.CLASS} hide`, false);
		this._register(this.labelService.onDidChangeFormatters(() => this.update(), this));
		this._register(this.extensionService.onDidChangeExtensions(this.updateRunningExtensions, this));
		this.updateRunningExtensions();
		this.update();
	}

	private updateRunningExtensions(): void {
		this.extensionService.getExtensions().then(runningExtensions => { this._runningExtensions = runningExtensions; this.update(); });
	}

	update(): void {
		this.updateThrottler.queue(() => this.computeAndUpdateStatus());
	}

	private async computeAndUpdateStatus(): Promise<void> {
		this.updateStatus(undefined, true);
		this.enabled = false;

		if (!this.extension) {
			return;
		}

		if (this.extension.gallery && this.extension.state === ExtensionState.Uninstalled && !await this.extensionsWorkbenchService.canInstall(this.extension)) {
			if (this.extension.isMalicious) {
				this.updateStatus({ icon: warningIcon, message: new MarkdownString(localize('malicious tooltip', "This extension was reported to be problematic.")) }, true);
				return;
			}

<<<<<<< HEAD
			if (this.extensionManagementServerService.webExtensionManagementServer && !this.extensionManagementServerService.localExtensionManagementServer
				&& !this.extensionManagementServerService.remoteExtensionManagementServer) {
				const productName = isWeb ? localize('VS Code for Web', "{0} for the Web", this.productService.nameLong) : this.productService.nameLong;
				let message;
				if (this.extension.gallery.allTargetPlatforms.includes(TargetPlatform.WEB)) {
					message = new MarkdownString(localize('user disabled', "You have configured the '{0}' extension to be disabled in {1}. To enable it, please open user settings and remove it from `remote.extensionKind` setting.", this.extension.displayName || this.extension.identifier.id, productName));
				} else {
					message = new MarkdownString(`${localize('not web tooltip', "The '{0}' extension is not available in {1}.", this.extension.displayName || this.extension.identifier.id, productName)} [${localize('learn more', "Learn More")}](https://aka.ms/vscode-remote-codespaces#_why-is-an-extension-not-installable-in-the-browser)`);
				}
				this.updateStatus({ icon: infoIcon, message }, true);
=======
			if (this.extensionManagementServerService.localExtensionManagementServer || this.extensionManagementServerService.remoteExtensionManagementServer) {
				const targetPlatform = await (this.extensionManagementServerService.localExtensionManagementServer ? this.extensionManagementServerService.localExtensionManagementServer!.extensionManagementService.getTargetPlatform() : this.extensionManagementServerService.remoteExtensionManagementServer!.extensionManagementService.getTargetPlatform());
				const message = new MarkdownString(`${localize('incompatible platform', "The '{0}' extension is not available in {1} for {2}.", this.extension.displayName || this.extension.identifier.id, this.productService.nameLong, TargetPlatformToString(targetPlatform))} [${localize('learn more', "Learn More")}](https://aka.ms/vscode-platform-specific-extensions)`);
				this.updateStatus({ icon: warningIcon, message }, true);
				return;
			}

			if (this.extensionManagementServerService.webExtensionManagementServer) {
				const productName = localize('VS Code for Web', "{0} for the Web", this.productService.nameLong);
				const message = new MarkdownString(`${localize('not web tooltip', "The '{0}' extension is not available in {1}.", this.extension.displayName || this.extension.identifier.id, productName)} [${localize('learn why', "Learn Why")}](https://aka.ms/vscode-web-extensions-guide)`);
				this.updateStatus({ icon: warningIcon, message }, true);
>>>>>>> ee8c7def
				return;
			}
		}

		if (!this.extension.local ||
			!this.extension.server ||
			!this._runningExtensions ||
			this.extension.state !== ExtensionState.Installed
		) {
			return;
		}

		// Extension is disabled by environment
		if (this.extension.enablementState === EnablementState.DisabledByEnvironment) {
			this.updateStatus({ message: new MarkdownString(localize('disabled by environment', "This extension is disabled by the environment.")) }, true);
			return;
		}

		// Extension is enabled by environment
		if (this.extension.enablementState === EnablementState.EnabledByEnvironment) {
			this.updateStatus({ message: new MarkdownString(localize('enabled by environment', "This extension is enabled because it is required in the current environment.")) }, true);
			return;
		}

		// Extension is disabled by virtual workspace
		if (this.extension.enablementState === EnablementState.DisabledByVirtualWorkspace) {
			const details = getWorkspaceSupportTypeMessage(this.extension.local.manifest.capabilities?.virtualWorkspaces);
			this.updateStatus({ icon: infoIcon, message: new MarkdownString(details ? escapeMarkdownSyntaxTokens(details) : localize('disabled because of virtual workspace', "This extension has been disabled because it does not support virtual workspaces.")) }, true);
			return;
		}

		// Limited support in Virtual Workspace
		if (isVirtualWorkspace(this.contextService.getWorkspace())) {
			const virtualSupportType = this.extensionManifestPropertiesService.getExtensionVirtualWorkspaceSupportType(this.extension.local.manifest);
			const details = getWorkspaceSupportTypeMessage(this.extension.local.manifest.capabilities?.virtualWorkspaces);
			if (virtualSupportType === 'limited' || details) {
				this.updateStatus({ icon: infoIcon, message: new MarkdownString(details ? escapeMarkdownSyntaxTokens(details) : localize('extension limited because of virtual workspace', "This extension has limited features because the current workspace is virtual.")) }, true);
				return;
			}
		}

		// Extension is disabled by untrusted workspace
		if (this.extension.enablementState === EnablementState.DisabledByTrustRequirement ||
			// All disabled dependencies of the extension are disabled by untrusted workspace
			(this.extension.enablementState === EnablementState.DisabledByExtensionDependency && this.workbenchExtensionEnablementService.getDependenciesEnablementStates(this.extension.local).every(([, enablementState]) => this.workbenchExtensionEnablementService.isEnabledEnablementState(enablementState) || enablementState === EnablementState.DisabledByTrustRequirement))) {
			this.enabled = true;
			const untrustedDetails = getWorkspaceSupportTypeMessage(this.extension.local.manifest.capabilities?.untrustedWorkspaces);
			this.updateStatus({ icon: trustIcon, message: new MarkdownString(untrustedDetails ? escapeMarkdownSyntaxTokens(untrustedDetails) : localize('extension disabled because of trust requirement', "This extension has been disabled because the current workspace is not trusted.")) }, true);
			return;
		}

		// Limited support in Untrusted Workspace
		if (this.workspaceTrustEnablementService.isWorkspaceTrustEnabled() && !this.workspaceTrustService.isWorkspaceTrusted()) {
			const untrustedSupportType = this.extensionManifestPropertiesService.getExtensionUntrustedWorkspaceSupportType(this.extension.local.manifest);
			const untrustedDetails = getWorkspaceSupportTypeMessage(this.extension.local.manifest.capabilities?.untrustedWorkspaces);
			if (untrustedSupportType === 'limited' || untrustedDetails) {
				this.enabled = true;
				this.updateStatus({ icon: trustIcon, message: new MarkdownString(untrustedDetails ? escapeMarkdownSyntaxTokens(untrustedDetails) : localize('extension limited because of trust requirement', "This extension has limited features because the current workspace is not trusted.")) }, true);
				return;
			}
		}

		// Extension is disabled by extension kind
		if (this.extension.enablementState === EnablementState.DisabledByExtensionKind) {
			if (!this.extensionsWorkbenchService.installed.some(e => areSameExtensions(e.identifier, this.extension!.identifier) && e.server !== this.extension!.server)) {
				let message;
				// Extension on Local Server
				if (this.extensionManagementServerService.localExtensionManagementServer === this.extension.server) {
					if (this.extensionManifestPropertiesService.prefersExecuteOnWorkspace(this.extension.local.manifest)) {
						if (this.extensionManagementServerService.remoteExtensionManagementServer) {
							message = new MarkdownString(`${localize('Install in remote server to enable', "This extension is disabled in this workspace because it is defined to run in the Remote Extension Host. Please install the extension in '{0}' to enable.", this.extensionManagementServerService.remoteExtensionManagementServer.label)} [${localize('learn more', "Learn More")}](https://aka.ms/vscode-remote/developing-extensions/architecture)`);
						}
					}
				}
				// Extension on Remote Server
				else if (this.extensionManagementServerService.remoteExtensionManagementServer === this.extension.server) {
					if (this.extensionManifestPropertiesService.prefersExecuteOnUI(this.extension.local.manifest)) {
						if (this.extensionManagementServerService.localExtensionManagementServer) {
							message = new MarkdownString(`${localize('Install in local server to enable', "This extension is disabled in this workspace because it is defined to run in the Local Extension Host. Please install the extension locally to enable.", this.extensionManagementServerService.remoteExtensionManagementServer.label)} [${localize('learn more', "Learn More")}](https://aka.ms/vscode-remote/developing-extensions/architecture)`);
						} else if (isWeb) {
							message = new MarkdownString(`${localize('Cannot be enabled', "This extension is disabled because it is not supported in {0} for the Web.", this.productService.nameLong)} [${localize('learn more', "Learn More")}](https://aka.ms/vscode-remote/developing-extensions/architecture)`);
						}
					}
				}
				// Extension on Web Server
				else if (this.extensionManagementServerService.webExtensionManagementServer === this.extension.server) {
					message = new MarkdownString(`${localize('Cannot be enabled', "This extension is disabled because it is not supported in {0} for the Web.", this.productService.nameLong)} [${localize('learn more', "Learn More")}](https://aka.ms/vscode-remote/developing-extensions/architecture)`);
				}
				if (message) {
					this.updateStatus({ icon: warningIcon, message }, true);
				}
				return;
			}
		}

		// Remote Workspace
		if (this.extensionManagementServerService.localExtensionManagementServer && this.extensionManagementServerService.remoteExtensionManagementServer) {
			if (isLanguagePackExtension(this.extension.local.manifest)) {
				if (!this.extensionsWorkbenchService.installed.some(e => areSameExtensions(e.identifier, this.extension!.identifier) && e.server !== this.extension!.server)) {
					const message = this.extension.server === this.extensionManagementServerService.localExtensionManagementServer
						? new MarkdownString(localize('Install language pack also in remote server', "Install the language pack extension on '{0}' to enable it there also.", this.extensionManagementServerService.remoteExtensionManagementServer.label))
						: new MarkdownString(localize('Install language pack also locally', "Install the language pack extension locally to enable it there also."));
					this.updateStatus({ icon: infoIcon, message }, true);
				}
				return;
			}

			const runningExtension = this._runningExtensions.filter(e => areSameExtensions({ id: e.identifier.value, uuid: e.uuid }, this.extension!.identifier))[0];
			const runningExtensionServer = runningExtension ? this.extensionManagementServerService.getExtensionManagementServer(toExtension(runningExtension)) : null;
			if (this.extension.server === this.extensionManagementServerService.localExtensionManagementServer && runningExtensionServer === this.extensionManagementServerService.remoteExtensionManagementServer) {
				if (this.extensionManifestPropertiesService.prefersExecuteOnWorkspace(this.extension.local!.manifest)) {
					this.updateStatus({ icon: infoIcon, message: new MarkdownString(`${localize('enabled remotely', "This extension is enabled in the Remote Extension Host because it prefers to run there.")} [${localize('learn more', "Learn More")}](https://aka.ms/vscode-remote/developing-extensions/architecture)`) }, true);
				}
				return;
			}

			if (this.extension.server === this.extensionManagementServerService.remoteExtensionManagementServer && runningExtensionServer === this.extensionManagementServerService.localExtensionManagementServer) {
				if (this.extensionManifestPropertiesService.prefersExecuteOnUI(this.extension.local!.manifest)) {
					this.updateStatus({ icon: infoIcon, message: new MarkdownString(`${localize('enabled locally', "This extension is enabled in the Local Extension Host because it prefers to run there.")} [${localize('learn more', "Learn More")}](https://aka.ms/vscode-remote/developing-extensions/architecture)`) }, true);
				}
				return;
			}
		}

		// Extension is disabled by its dependency
		if (this.extension.enablementState === EnablementState.DisabledByExtensionDependency) {
			this.updateStatus({ icon: warningIcon, message: new MarkdownString(localize('extension disabled because of dependency', "This extension has been disabled because it depends on an extension that is disabled.")) }, true);
			return;
		}

		const isEnabled = this.workbenchExtensionEnablementService.isEnabled(this.extension.local);
		const isRunning = this._runningExtensions.some(e => areSameExtensions({ id: e.identifier.value, uuid: e.uuid }, this.extension!.identifier));

		if (isEnabled && isRunning) {
			if (this.extensionManagementServerService.localExtensionManagementServer && this.extensionManagementServerService.remoteExtensionManagementServer) {
				if (this.extension.server === this.extensionManagementServerService.remoteExtensionManagementServer) {
					this.updateStatus({ message: new MarkdownString(localize('extension enabled on remote', "Extension is enabled on '{0}'", this.extension.server.label)) }, true);
					return;
				}
			}
			if (this.extension.enablementState === EnablementState.EnabledGlobally) {
				this.updateStatus({ message: new MarkdownString(localize('globally enabled', "This extension is enabled globally.")) }, true);
				return;
			}
			if (this.extension.enablementState === EnablementState.EnabledWorkspace) {
				this.updateStatus({ message: new MarkdownString(localize('workspace enabled', "This extension is enabled for this workspace by the user.")) }, true);
				return;
			}
		}

		if (!isEnabled && !isRunning) {
			if (this.extension.enablementState === EnablementState.DisabledGlobally) {
				this.updateStatus({ message: new MarkdownString(localize('globally disabled', "This extension is disabled globally by the user.")) }, true);
				return;
			}
			if (this.extension.enablementState === EnablementState.DisabledWorkspace) {
				this.updateStatus({ message: new MarkdownString(localize('workspace disabled', "This extension is disabled for this workspace by the user.")) }, true);
				return;
			}
		}

	}

	private updateStatus(status: ExtensionStatus | undefined, updateClass: boolean): void {
		this._status = status;
		if (updateClass) {
			if (this._status?.icon === errorIcon) {
				this.class = `${ExtensionStatusAction.CLASS} extension-status-error ${ThemeIcon.asClassName(errorIcon)}`;
			}
			else if (this._status?.icon === warningIcon) {
				this.class = `${ExtensionStatusAction.CLASS} extension-status-warning ${ThemeIcon.asClassName(warningIcon)}`;
			}
			else if (this._status?.icon === infoIcon) {
				this.class = `${ExtensionStatusAction.CLASS} extension-status-info ${ThemeIcon.asClassName(infoIcon)}`;
			}
			else if (this._status?.icon === trustIcon) {
				this.class = `${ExtensionStatusAction.CLASS} ${ThemeIcon.asClassName(trustIcon)}`;
			}
			else {
				this.class = `${ExtensionStatusAction.CLASS} hide`;
			}
		}
		this._onDidChangeStatus.fire();
	}

	override async run(): Promise<any> {
		if (this._status?.icon === trustIcon) {
			return this.commandService.executeCommand('workbench.trust.manage');
		}
	}
}

export class ReinstallAction extends Action {

	static readonly ID = 'workbench.extensions.action.reinstall';
	static readonly LABEL = localize('reinstall', "Reinstall Extension...");

	constructor(
		id: string = ReinstallAction.ID, label: string = ReinstallAction.LABEL,
		@IExtensionsWorkbenchService private readonly extensionsWorkbenchService: IExtensionsWorkbenchService,
		@IQuickInputService private readonly quickInputService: IQuickInputService,
		@INotificationService private readonly notificationService: INotificationService,
		@IHostService private readonly hostService: IHostService,
		@IInstantiationService private readonly instantiationService: IInstantiationService,
		@IExtensionService private readonly extensionService: IExtensionService
	) {
		super(id, label);
	}

	override get enabled(): boolean {
		return this.extensionsWorkbenchService.local.filter(l => !l.isBuiltin && l.local).length > 0;
	}

	override run(): Promise<any> {
		return this.quickInputService.pick(this.getEntries(), { placeHolder: localize('selectExtensionToReinstall', "Select Extension to Reinstall") })
			.then(pick => pick && this.reinstallExtension(pick.extension));
	}

	private getEntries(): Promise<(IQuickPickItem & { extension: IExtension })[]> {
		return this.extensionsWorkbenchService.queryLocal()
			.then(local => {
				const entries = local
					.filter(extension => !extension.isBuiltin)
					.map(extension => {
						return {
							id: extension.identifier.id,
							label: extension.displayName,
							description: extension.identifier.id,
							extension,
						} as (IQuickPickItem & { extension: IExtension });
					});
				return entries;
			});
	}

	private reinstallExtension(extension: IExtension): Promise<void> {
		return this.instantiationService.createInstance(SearchExtensionsAction, '@installed ').run()
			.then(() => {
				return this.extensionsWorkbenchService.reinstall(extension)
					.then(extension => {
						const requireReload = !(extension.local && this.extensionService.canAddExtension(toExtensionDescription(extension.local)));
						const message = requireReload ? localize('ReinstallAction.successReload', "Please reload Visual Studio Code to complete reinstalling the extension {0}.", extension.identifier.id)
							: localize('ReinstallAction.success', "Reinstalling the extension {0} is completed.", extension.identifier.id);
						const actions = requireReload ? [{
							label: localize('InstallVSIXAction.reloadNow', "Reload Now"),
							run: () => this.hostService.reload()
						}] : [];
						this.notificationService.prompt(
							Severity.Info,
							message,
							actions,
							{ sticky: true }
						);
					}, error => this.notificationService.error(error));
			});
	}
}

export class InstallSpecificVersionOfExtensionAction extends Action {

	static readonly ID = 'workbench.extensions.action.install.specificVersion';
	static readonly LABEL = localize('install previous version', "Install Specific Version of Extension...");

	constructor(
		id: string = InstallSpecificVersionOfExtensionAction.ID, label: string = InstallSpecificVersionOfExtensionAction.LABEL,
		@IExtensionsWorkbenchService private readonly extensionsWorkbenchService: IExtensionsWorkbenchService,
		@IQuickInputService private readonly quickInputService: IQuickInputService,
		@IInstantiationService private readonly instantiationService: IInstantiationService,
		@IWorkbenchExtensionEnablementService private readonly extensionEnablementService: IWorkbenchExtensionEnablementService,
	) {
		super(id, label);
	}

	override get enabled(): boolean {
		return this.extensionsWorkbenchService.local.some(l => this.isEnabled(l));
	}

	override async run(): Promise<any> {
		const extensionPick = await this.quickInputService.pick(this.getExtensionEntries(), { placeHolder: localize('selectExtension', "Select Extension"), matchOnDetail: true });
		if (extensionPick && extensionPick.extension) {
			const action = this.instantiationService.createInstance(InstallAnotherVersionAction);
			action.extension = extensionPick.extension;
			await action.run();
			await this.instantiationService.createInstance(SearchExtensionsAction, extensionPick.extension.identifier.id).run();
		}
	}

	private isEnabled(extension: IExtension): boolean {
		const action = this.instantiationService.createInstance(InstallAnotherVersionAction);
		action.extension = extension;
		return action.enabled && !!extension.local && this.extensionEnablementService.isEnabled(extension.local);
	}

	private async getExtensionEntries(): Promise<IExtensionPickItem[]> {
		const installed = await this.extensionsWorkbenchService.queryLocal();
		const entries: IExtensionPickItem[] = [];
		for (const extension of installed) {
			if (this.isEnabled(extension)) {
				entries.push({
					id: extension.identifier.id,
					label: extension.displayName || extension.identifier.id,
					description: extension.identifier.id,
					extension,
				});
			}
		}
		return entries.sort((e1, e2) => e1.extension.displayName.localeCompare(e2.extension.displayName));
	}
}

interface IExtensionPickItem extends IQuickPickItem {
	extension: IExtension;
}

export abstract class AbstractInstallExtensionsInServerAction extends Action {

	private extensions: IExtension[] | undefined = undefined;

	constructor(
		id: string,
		@IExtensionsWorkbenchService protected readonly extensionsWorkbenchService: IExtensionsWorkbenchService,
		@IQuickInputService private readonly quickInputService: IQuickInputService,
		@INotificationService private readonly notificationService: INotificationService,
		@IProgressService private readonly progressService: IProgressService,
	) {
		super(id);
		this.update();
		this.extensionsWorkbenchService.queryLocal().then(() => this.updateExtensions());
		this._register(this.extensionsWorkbenchService.onChange(() => {
			if (this.extensions) {
				this.updateExtensions();
			}
		}));
	}

	private updateExtensions(): void {
		this.extensions = this.extensionsWorkbenchService.local;
		this.update();
	}

	private update(): void {
		this.enabled = !!this.extensions && this.getExtensionsToInstall(this.extensions).length > 0;
		this.tooltip = this.label;
	}

	override async run(): Promise<void> {
		return this.selectAndInstallExtensions();
	}

	private async queryExtensionsToInstall(): Promise<IExtension[]> {
		const local = await this.extensionsWorkbenchService.queryLocal();
		return this.getExtensionsToInstall(local);
	}

	private async selectAndInstallExtensions(): Promise<void> {
		const quickPick = this.quickInputService.createQuickPick<IExtensionPickItem>();
		quickPick.busy = true;
		const disposable = quickPick.onDidAccept(() => {
			disposable.dispose();
			quickPick.hide();
			quickPick.dispose();
			this.onDidAccept(quickPick.selectedItems);
		});
		quickPick.show();
		const localExtensionsToInstall = await this.queryExtensionsToInstall();
		quickPick.busy = false;
		if (localExtensionsToInstall.length) {
			quickPick.title = this.getQuickPickTitle();
			quickPick.placeholder = localize('select extensions to install', "Select extensions to install");
			quickPick.canSelectMany = true;
			localExtensionsToInstall.sort((e1, e2) => e1.displayName.localeCompare(e2.displayName));
			quickPick.items = localExtensionsToInstall.map<IExtensionPickItem>(extension => ({ extension, label: extension.displayName, description: extension.version }));
		} else {
			quickPick.hide();
			quickPick.dispose();
			this.notificationService.notify({
				severity: Severity.Info,
				message: localize('no local extensions', "There are no extensions to install.")
			});
		}
	}

	private async onDidAccept(selectedItems: ReadonlyArray<IExtensionPickItem>): Promise<void> {
		if (selectedItems.length) {
			const localExtensionsToInstall = selectedItems.filter(r => !!r.extension).map(r => r.extension!);
			if (localExtensionsToInstall.length) {
				await this.progressService.withProgress(
					{
						location: ProgressLocation.Notification,
						title: localize('installing extensions', "Installing Extensions...")
					},
					() => this.installExtensions(localExtensionsToInstall));
				this.notificationService.info(localize('finished installing', "Successfully installed extensions."));
			}
		}
	}

	protected abstract getQuickPickTitle(): string;
	protected abstract getExtensionsToInstall(local: IExtension[]): IExtension[];
	protected abstract installExtensions(extensions: IExtension[]): Promise<void>;
}

export class InstallLocalExtensionsInRemoteAction extends AbstractInstallExtensionsInServerAction {

	constructor(
		@IExtensionsWorkbenchService extensionsWorkbenchService: IExtensionsWorkbenchService,
		@IQuickInputService quickInputService: IQuickInputService,
		@IProgressService progressService: IProgressService,
		@INotificationService notificationService: INotificationService,
		@IExtensionManagementServerService private readonly extensionManagementServerService: IExtensionManagementServerService,
		@IExtensionGalleryService private readonly extensionGalleryService: IExtensionGalleryService,
		@IInstantiationService private readonly instantiationService: IInstantiationService
	) {
		super('workbench.extensions.actions.installLocalExtensionsInRemote', extensionsWorkbenchService, quickInputService, notificationService, progressService);
	}

	override get label(): string {
		if (this.extensionManagementServerService && this.extensionManagementServerService.remoteExtensionManagementServer) {
			return localize('select and install local extensions', "Install Local Extensions in '{0}'...", this.extensionManagementServerService.remoteExtensionManagementServer.label);
		}
		return '';
	}

	protected getQuickPickTitle(): string {
		return localize('install local extensions title', "Install Local Extensions in '{0}'", this.extensionManagementServerService.remoteExtensionManagementServer!.label);
	}

	protected getExtensionsToInstall(local: IExtension[]): IExtension[] {
		return local.filter(extension => {
			const action = this.instantiationService.createInstance(RemoteInstallAction, true);
			action.extension = extension;
			return action.enabled;
		});
	}

	protected async installExtensions(localExtensionsToInstall: IExtension[]): Promise<void> {
		const galleryExtensions: IGalleryExtension[] = [];
		const vsixs: URI[] = [];
		const targetPlatform = await this.extensionManagementServerService.remoteExtensionManagementServer!.extensionManagementService.getTargetPlatform();
		await Promises.settled(localExtensionsToInstall.map(async extension => {
			if (this.extensionGalleryService.isEnabled()) {
				const gallery = await this.extensionGalleryService.getCompatibleExtension(extension.identifier, targetPlatform);
				if (gallery) {
					galleryExtensions.push(gallery);
					return;
				}
			}
			const vsix = await this.extensionManagementServerService.localExtensionManagementServer!.extensionManagementService.zip(extension.local!);
			vsixs.push(vsix);
		}));

		await Promises.settled(galleryExtensions.map(gallery => this.extensionManagementServerService.remoteExtensionManagementServer!.extensionManagementService.installFromGallery(gallery)));
		await Promises.settled(vsixs.map(vsix => this.extensionManagementServerService.remoteExtensionManagementServer!.extensionManagementService.install(vsix)));
	}
}

export class InstallRemoteExtensionsInLocalAction extends AbstractInstallExtensionsInServerAction {

	constructor(
		id: string,
		@IExtensionsWorkbenchService extensionsWorkbenchService: IExtensionsWorkbenchService,
		@IQuickInputService quickInputService: IQuickInputService,
		@IProgressService progressService: IProgressService,
		@INotificationService notificationService: INotificationService,
		@IExtensionManagementServerService private readonly extensionManagementServerService: IExtensionManagementServerService,
		@IExtensionGalleryService private readonly extensionGalleryService: IExtensionGalleryService,
	) {
		super(id, extensionsWorkbenchService, quickInputService, notificationService, progressService);
	}

	override get label(): string {
		return localize('select and install remote extensions', "Install Remote Extensions Locally...");
	}

	protected getQuickPickTitle(): string {
		return localize('install remote extensions', "Install Remote Extensions Locally");
	}

	protected getExtensionsToInstall(local: IExtension[]): IExtension[] {
		return local.filter(extension =>
			extension.type === ExtensionType.User && extension.server !== this.extensionManagementServerService.localExtensionManagementServer
			&& !this.extensionsWorkbenchService.installed.some(e => e.server === this.extensionManagementServerService.localExtensionManagementServer && areSameExtensions(e.identifier, extension.identifier)));
	}

	protected async installExtensions(extensions: IExtension[]): Promise<void> {
		const galleryExtensions: IGalleryExtension[] = [];
		const vsixs: URI[] = [];
		const targetPlatform = await this.extensionManagementServerService.localExtensionManagementServer!.extensionManagementService.getTargetPlatform();
		await Promises.settled(extensions.map(async extension => {
			if (this.extensionGalleryService.isEnabled()) {
				const gallery = await this.extensionGalleryService.getCompatibleExtension(extension.identifier, targetPlatform);
				if (gallery) {
					galleryExtensions.push(gallery);
					return;
				}
			}
			const vsix = await this.extensionManagementServerService.remoteExtensionManagementServer!.extensionManagementService.zip(extension.local!);
			vsixs.push(vsix);
		}));

		await Promises.settled(galleryExtensions.map(gallery => this.extensionManagementServerService.localExtensionManagementServer!.extensionManagementService.installFromGallery(gallery)));
		await Promises.settled(vsixs.map(vsix => this.extensionManagementServerService.localExtensionManagementServer!.extensionManagementService.install(vsix)));
	}
}

CommandsRegistry.registerCommand('workbench.extensions.action.showExtensionsForLanguage', function (accessor: ServicesAccessor, fileExtension: string) {
	const paneCompositeService = accessor.get(IPaneCompositePartService);

	return paneCompositeService.openPaneComposite(VIEWLET_ID, ViewContainerLocation.Sidebar, true)
		.then(viewlet => viewlet?.getViewPaneContainer() as IExtensionsViewPaneContainer)
		.then(viewlet => {
			viewlet.search(`ext:${fileExtension.replace(/^\./, '')}`);
			viewlet.focus();
		});
});

CommandsRegistry.registerCommand('workbench.extensions.action.showExtensionsWithIds', function (accessor: ServicesAccessor, extensionIds: string[]) {
	const paneCompositeService = accessor.get(IPaneCompositePartService);

	return paneCompositeService.openPaneComposite(VIEWLET_ID, ViewContainerLocation.Sidebar, true)
		.then(viewlet => viewlet?.getViewPaneContainer() as IExtensionsViewPaneContainer)
		.then(viewlet => {
			const query = extensionIds
				.map(id => `@id:${id}`)
				.join(' ');
			viewlet.search(query);
			viewlet.focus();
		});
});

export const extensionButtonProminentBackground = registerColor('extensionButton.prominentBackground', {
	dark: buttonBackground,
	light: buttonBackground,
	hc: null
}, localize('extensionButtonProminentBackground', "Button background color for actions extension that stand out (e.g. install button)."));

export const extensionButtonProminentForeground = registerColor('extensionButton.prominentForeground', {
	dark: buttonForeground,
	light: buttonForeground,
	hc: null
}, localize('extensionButtonProminentForeground', "Button foreground color for actions extension that stand out (e.g. install button)."));

export const extensionButtonProminentHoverBackground = registerColor('extensionButton.prominentHoverBackground', {
	dark: buttonHoverBackground,
	light: buttonHoverBackground,
	hc: null
}, localize('extensionButtonProminentHoverBackground', "Button background hover color for actions extension that stand out (e.g. install button)."));

registerThemingParticipant((theme: IColorTheme, collector: ICssStyleCollector) => {
	const foregroundColor = theme.getColor(foreground);
	if (foregroundColor) {
		collector.addRule(`.extension-list-item .monaco-action-bar .action-item .action-label.extension-action.built-in-status { border-color: ${foregroundColor}; }`);
		collector.addRule(`.extension-editor .monaco-action-bar .action-item .action-label.extension-action.built-in-status { border-color: ${foregroundColor}; }`);
	}

	const buttonBackgroundColor = theme.getColor(buttonBackground);
	if (buttonBackgroundColor) {
		collector.addRule(`.extension-list-item .monaco-action-bar .action-item .action-label.extension-action.label { background-color: ${buttonBackgroundColor}; }`);
		collector.addRule(`.extension-editor .monaco-action-bar .action-item .action-label.extension-action.label { background-color: ${buttonBackgroundColor}; }`);
	}

	const buttonForegroundColor = theme.getColor(buttonForeground);
	if (buttonForegroundColor) {
		collector.addRule(`.extension-list-item .monaco-action-bar .action-item .action-label.extension-action.label { color: ${buttonForegroundColor}; }`);
		collector.addRule(`.extension-editor .monaco-action-bar .action-item .action-label.extension-action.label { color: ${buttonForegroundColor}; }`);
	}

	const buttonHoverBackgroundColor = theme.getColor(buttonHoverBackground);
	if (buttonHoverBackgroundColor) {
		collector.addRule(`.extension-list-item .monaco-action-bar .action-item:hover .action-label.extension-action.label { background-color: ${buttonHoverBackgroundColor}; }`);
		collector.addRule(`.extension-editor .monaco-action-bar .action-item:hover .action-label.extension-action.label { background-color: ${buttonHoverBackgroundColor}; }`);
	}

	const extensionButtonProminentBackgroundColor = theme.getColor(extensionButtonProminentBackground);
	if (extensionButtonProminentBackground) {
		collector.addRule(`.extension-list-item .monaco-action-bar .action-item .action-label.extension-action.label.prominent { background-color: ${extensionButtonProminentBackgroundColor}; }`);
		collector.addRule(`.extension-editor .monaco-action-bar .action-item .action-label.extension-action.label.prominent { background-color: ${extensionButtonProminentBackgroundColor}; }`);
	}

	const extensionButtonProminentForegroundColor = theme.getColor(extensionButtonProminentForeground);
	if (extensionButtonProminentForeground) {
		collector.addRule(`.extension-list-item .monaco-action-bar .action-item .action-label.extension-action.label.prominent { color: ${extensionButtonProminentForegroundColor}; }`);
		collector.addRule(`.extension-editor .monaco-action-bar .action-item .action-label.extension-action.label.prominent { color: ${extensionButtonProminentForegroundColor}; }`);
	}

	const extensionButtonProminentHoverBackgroundColor = theme.getColor(extensionButtonProminentHoverBackground);
	if (extensionButtonProminentHoverBackground) {
		collector.addRule(`.extension-list-item .monaco-action-bar .action-item:hover .action-label.extension-action.label.prominent { background-color: ${extensionButtonProminentHoverBackgroundColor}; }`);
		collector.addRule(`.extension-editor .monaco-action-bar .action-item:hover .action-label.extension-action.label.prominent { background-color: ${extensionButtonProminentHoverBackgroundColor}; }`);
	}

	const contrastBorderColor = theme.getColor(contrastBorder);
	if (contrastBorderColor) {
		collector.addRule(`.extension-list-item .monaco-action-bar .action-item .action-label.extension-action:not(.disabled) { border: 1px solid ${contrastBorderColor}; }`);
		collector.addRule(`.extension-editor .monaco-action-bar .action-item .action-label.extension-action:not(.disabled) { border: 1px solid ${contrastBorderColor}; }`);
	}

	const errorColor = theme.getColor(editorErrorForeground);
	if (errorColor) {
		collector.addRule(`.extension-list-item .monaco-action-bar .action-item .action-label.extension-action.extension-status-error { color: ${errorColor}; }`);
		collector.addRule(`.extension-editor .monaco-action-bar .action-item .action-label.extension-action.extension-status-error { color: ${errorColor}; }`);
		collector.addRule(`.extension-editor .body .subcontent .runtime-status ${ThemeIcon.asCSSSelector(errorIcon)} { color: ${errorColor}; }`);
		collector.addRule(`.monaco-hover.extension-hover .markdown-hover .hover-contents ${ThemeIcon.asCSSSelector(errorIcon)} { color: ${errorColor}; }`);
	}

	const warningColor = theme.getColor(editorWarningForeground);
	if (warningColor) {
		collector.addRule(`.extension-list-item .monaco-action-bar .action-item .action-label.extension-action.extension-status-warning { color: ${warningColor}; }`);
		collector.addRule(`.extension-editor .monaco-action-bar .action-item .action-label.extension-action.extension-status-warning { color: ${warningColor}; }`);
		collector.addRule(`.extension-editor .body .subcontent .runtime-status ${ThemeIcon.asCSSSelector(warningIcon)} { color: ${warningColor}; }`);
		collector.addRule(`.monaco-hover.extension-hover .markdown-hover .hover-contents ${ThemeIcon.asCSSSelector(warningIcon)} { color: ${warningColor}; }`);
	}

	const infoColor = theme.getColor(editorInfoForeground);
	if (infoColor) {
		collector.addRule(`.extension-list-item .monaco-action-bar .action-item .action-label.extension-action.extension-status-info { color: ${infoColor}; }`);
		collector.addRule(`.extension-editor .monaco-action-bar .action-item .action-label.extension-action.extension-status-info { color: ${infoColor}; }`);
		collector.addRule(`.extension-editor .body .subcontent .runtime-status ${ThemeIcon.asCSSSelector(infoIcon)} { color: ${infoColor}; }`);
		collector.addRule(`.monaco-hover.extension-hover .markdown-hover .hover-contents ${ThemeIcon.asCSSSelector(infoIcon)} { color: ${infoColor}; }`);
	}
});<|MERGE_RESOLUTION|>--- conflicted
+++ resolved
@@ -2023,18 +2023,6 @@
 				return;
 			}
 
-<<<<<<< HEAD
-			if (this.extensionManagementServerService.webExtensionManagementServer && !this.extensionManagementServerService.localExtensionManagementServer
-				&& !this.extensionManagementServerService.remoteExtensionManagementServer) {
-				const productName = isWeb ? localize('VS Code for Web', "{0} for the Web", this.productService.nameLong) : this.productService.nameLong;
-				let message;
-				if (this.extension.gallery.allTargetPlatforms.includes(TargetPlatform.WEB)) {
-					message = new MarkdownString(localize('user disabled', "You have configured the '{0}' extension to be disabled in {1}. To enable it, please open user settings and remove it from `remote.extensionKind` setting.", this.extension.displayName || this.extension.identifier.id, productName));
-				} else {
-					message = new MarkdownString(`${localize('not web tooltip', "The '{0}' extension is not available in {1}.", this.extension.displayName || this.extension.identifier.id, productName)} [${localize('learn more', "Learn More")}](https://aka.ms/vscode-remote-codespaces#_why-is-an-extension-not-installable-in-the-browser)`);
-				}
-				this.updateStatus({ icon: infoIcon, message }, true);
-=======
 			if (this.extensionManagementServerService.localExtensionManagementServer || this.extensionManagementServerService.remoteExtensionManagementServer) {
 				const targetPlatform = await (this.extensionManagementServerService.localExtensionManagementServer ? this.extensionManagementServerService.localExtensionManagementServer!.extensionManagementService.getTargetPlatform() : this.extensionManagementServerService.remoteExtensionManagementServer!.extensionManagementService.getTargetPlatform());
 				const message = new MarkdownString(`${localize('incompatible platform', "The '{0}' extension is not available in {1} for {2}.", this.extension.displayName || this.extension.identifier.id, this.productService.nameLong, TargetPlatformToString(targetPlatform))} [${localize('learn more', "Learn More")}](https://aka.ms/vscode-platform-specific-extensions)`);
@@ -2046,7 +2034,6 @@
 				const productName = localize('VS Code for Web', "{0} for the Web", this.productService.nameLong);
 				const message = new MarkdownString(`${localize('not web tooltip', "The '{0}' extension is not available in {1}.", this.extension.displayName || this.extension.identifier.id, productName)} [${localize('learn why', "Learn Why")}](https://aka.ms/vscode-web-extensions-guide)`);
 				this.updateStatus({ icon: warningIcon, message }, true);
->>>>>>> ee8c7def
 				return;
 			}
 		}
