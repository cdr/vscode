/*---------------------------------------------------------------------------------------------
 *  Copyright (c) Microsoft Corporation. All rights reserved.
 *  Licensed under the MIT License. See License.txt in the project root for license information.
 *--------------------------------------------------------------------------------------------*/

import * as platform from 'vs/base/common/platform';
import { withNullAsUndefined } from 'vs/base/common/types';
import { generateUuid } from 'vs/base/common/uuid';
import { getSystemShell, getSystemShellSync } from 'vs/base/node/shell';
import { ILogService } from 'vs/platform/log/common/log';
import { IWorkspaceFolder } from 'vs/platform/workspace/common/workspace';
import { IShellAndArgsDto, IShellDefinitionDto } from 'vs/workbench/api/common/extHost.protocol';
import { ExtHostConfigProvider, ExtHostConfiguration, IExtHostConfiguration } from 'vs/workbench/api/common/extHostConfiguration';
import { ExtHostVariableResolverService } from 'vs/workbench/api/common/extHostDebugService';
import { ExtHostDocumentsAndEditors, IExtHostDocumentsAndEditors } from 'vs/workbench/api/common/extHostDocumentsAndEditors';
import { IExtHostRpcService } from 'vs/workbench/api/common/extHostRpcService';
import { BaseExtHostTerminalService, ExtHostTerminal } from 'vs/workbench/api/common/extHostTerminalService';
import { ExtHostWorkspace, IExtHostWorkspace } from 'vs/workbench/api/common/extHostWorkspace';
import * as terminalEnvironment from 'vs/workbench/contrib/terminal/common/terminalEnvironment';
import { detectAvailableShells } from 'vs/workbench/contrib/terminal/node/terminal';
import type * as vscode from 'vscode';

export class ExtHostTerminalService extends BaseExtHostTerminalService {

	private _variableResolver: ExtHostVariableResolverService | undefined;
	private _lastActiveWorkspace: IWorkspaceFolder | undefined;

	// TODO: Pull this from main side
	private _isWorkspaceShellAllowed: boolean = false;
	private _defaultShell: string | undefined;

	constructor(
		@IExtHostRpcService extHostRpc: IExtHostRpcService,
		@IExtHostConfiguration private _extHostConfiguration: ExtHostConfiguration,
		@IExtHostWorkspace private _extHostWorkspace: ExtHostWorkspace,
		@IExtHostDocumentsAndEditors private _extHostDocumentsAndEditors: ExtHostDocumentsAndEditors,
		@ILogService private _logService: ILogService
	) {
		super(true, extHostRpc);

		// Getting the SystemShell is an async operation, however, the ExtHost terminal service is mostly synchronous
		// and the API `vscode.env.shell` is also synchronous. The default shell _should_ be set when extensions are
		// starting up but if not, we run getSystemShellSync below which gets a sane default.
		getSystemShell(platform.platform).then(s => this._defaultShell = s);

		this._updateLastActiveWorkspace();
		this._updateVariableResolver();
		this._registerListeners();
	}

	public createTerminal(name?: string, shellPath?: string, shellArgs?: string[] | string): vscode.Terminal {
		const terminal = new ExtHostTerminal(this._proxy, generateUuid(), { name, shellPath, shellArgs }, name);
		this._terminals.push(terminal);
		terminal.create(shellPath, shellArgs);
		return terminal.value;
	}

	public createTerminalFromOptions(options: vscode.TerminalOptions, isFeatureTerminal?: boolean): vscode.Terminal {
		const terminal = new ExtHostTerminal(this._proxy, generateUuid(), options, options.name);
		this._terminals.push(terminal);
		terminal.create(
			withNullAsUndefined(options.shellPath),
			withNullAsUndefined(options.shellArgs),
			withNullAsUndefined(options.cwd),
			withNullAsUndefined(options.env),
			/*options.waitOnExit*/ undefined,
			withNullAsUndefined(options.strictEnv),
			withNullAsUndefined(options.hideFromUser),
			withNullAsUndefined(isFeatureTerminal));
		return terminal.value;
	}

	public getDefaultShell(useAutomationShell: boolean, configProvider: ExtHostConfigProvider): string {
		const fetchSetting = (key: string): { userValue: string | string[] | undefined, value: string | string[] | undefined, defaultValue: string | string[] | undefined } => {
			const setting = configProvider
				.getConfiguration(key.substr(0, key.lastIndexOf('.')))
				.inspect<string | string[]>(key.substr(key.lastIndexOf('.') + 1));
			return this._apiInspectConfigToPlain<string | string[]>(setting);
		};

		return terminalEnvironment.getDefaultShell(
			fetchSetting,
			this._isWorkspaceShellAllowed,
			this._defaultShell ?? getSystemShellSync(platform.platform),
			process.env.hasOwnProperty('PROCESSOR_ARCHITEW6432'),
			process.env.windir,
			terminalEnvironment.createVariableResolver(this._lastActiveWorkspace, this._variableResolver),
			this._logService,
			useAutomationShell
		);
	}

	public getDefaultShellArgs(useAutomationShell: boolean, configProvider: ExtHostConfigProvider): string[] | string {
		const fetchSetting = (key: string): { userValue: string | string[] | undefined, value: string | string[] | undefined, defaultValue: string | string[] | undefined } => {
			const setting = configProvider
				.getConfiguration(key.substr(0, key.lastIndexOf('.')))
				.inspect<string | string[]>(key.substr(key.lastIndexOf('.') + 1));
			return this._apiInspectConfigToPlain<string | string[]>(setting);
		};

		return terminalEnvironment.getDefaultShellArgs(fetchSetting, this._isWorkspaceShellAllowed, useAutomationShell, terminalEnvironment.createVariableResolver(this._lastActiveWorkspace, this._variableResolver), this._logService);
	}

	private _apiInspectConfigToPlain<T>(
		config: { key: string; defaultValue?: T; globalValue?: T; workspaceValue?: T, workspaceFolderValue?: T } | undefined
	): { userValue: T | undefined, value: T | undefined, defaultValue: T | undefined } {
		return {
			userValue: config ? config.globalValue : undefined,
			value: config ? config.workspaceValue : undefined,
			defaultValue: config ? config.defaultValue : undefined,
		};
	}

	private _registerListeners(): void {
		this._extHostDocumentsAndEditors.onDidChangeActiveTextEditor(() => this._updateLastActiveWorkspace());
		this._extHostWorkspace.onDidChangeWorkspace(() => this._updateVariableResolver());
	}

	private _updateLastActiveWorkspace(): void {
		const activeEditor = this._extHostDocumentsAndEditors.activeEditor();
		if (activeEditor) {
			this._lastActiveWorkspace = this._extHostWorkspace.getWorkspaceFolder(activeEditor.document.uri) as IWorkspaceFolder;
		}
	}

	private async _updateVariableResolver(): Promise<void> {
		const configProvider = await this._extHostConfiguration.getConfigProvider();
		const workspaceFolders = await this._extHostWorkspace.getWorkspaceFolders2();
		this._variableResolver = new ExtHostVariableResolverService(workspaceFolders || [], this._extHostDocumentsAndEditors, configProvider, process.env as platform.IProcessEnvironment);
	}

<<<<<<< HEAD
	public async $spawnExtHostProcess(id: number, shellLaunchConfigDto: IShellLaunchConfigDto, activeWorkspaceRootUriComponents: UriComponents | undefined, cols: number, rows: number, isWorkspaceShellAllowed: boolean): Promise<ITerminalLaunchError | undefined> {
		const shellLaunchConfig: IShellLaunchConfig = {
			name: shellLaunchConfigDto.name,
			executable: shellLaunchConfigDto.executable,
			args: shellLaunchConfigDto.args,
			cwd: typeof shellLaunchConfigDto.cwd === 'string' ? shellLaunchConfigDto.cwd : URI.revive(shellLaunchConfigDto.cwd),
			env: shellLaunchConfigDto.env
		};

		// Merge in shell and args from settings
		const platformKey = platform.isWindows ? 'windows' : (platform.isMacintosh ? 'osx' : 'linux');
		const configProvider = await this._extHostConfiguration.getConfigProvider();
		if (!shellLaunchConfig.executable) {
			shellLaunchConfig.executable = this.getDefaultShell(false, configProvider);
			shellLaunchConfig.args = this.getDefaultShellArgs(false, configProvider);
		} else {
			if (this._variableResolver) {
				shellLaunchConfig.executable = this._variableResolver.resolve(this._lastActiveWorkspace, shellLaunchConfig.executable);
				if (shellLaunchConfig.args) {
					if (Array.isArray(shellLaunchConfig.args)) {
						const resolvedArgs: string[] = [];
						for (const arg of shellLaunchConfig.args) {
							resolvedArgs.push(this._variableResolver.resolve(this._lastActiveWorkspace, arg));
						}
						shellLaunchConfig.args = resolvedArgs;
					} else {
						shellLaunchConfig.args = this._variableResolver.resolve(this._lastActiveWorkspace, shellLaunchConfig.args);
					}
				}
			}
		}

		const activeWorkspaceRootUri = URI.revive(activeWorkspaceRootUriComponents);
		let lastActiveWorkspace: IWorkspaceFolder | undefined;
		if (activeWorkspaceRootUriComponents && activeWorkspaceRootUri) {
			// Get the environment
			const apiLastActiveWorkspace = await this._extHostWorkspace.getWorkspaceFolder(activeWorkspaceRootUri);
			if (apiLastActiveWorkspace) {
				lastActiveWorkspace = {
					uri: apiLastActiveWorkspace.uri,
					name: apiLastActiveWorkspace.name,
					index: apiLastActiveWorkspace.index,
					toResource: () => {
						throw new Error('Not implemented');
					}
				};
			}
		}

		// Get the initial cwd
		const terminalConfig = configProvider.getConfiguration('terminal.integrated');

		const initialCwd = terminalEnvironment.getCwd(shellLaunchConfig, os.homedir(), terminalEnvironment.createVariableResolver(lastActiveWorkspace, this._variableResolver), activeWorkspaceRootUri, terminalConfig.cwd, this._logService);
		shellLaunchConfig.cwd = initialCwd;

		const envFromConfig = this._apiInspectConfigToPlain(configProvider.getConfiguration('terminal.integrated').inspect<ITerminalEnvironment>(`env.${platformKey}`));
		const baseEnv = terminalConfig.get<boolean>('inheritEnv', true) ? process.env as platform.IProcessEnvironment : await this._getNonInheritedEnv();
		const variableResolver = terminalEnvironment.createVariableResolver(lastActiveWorkspace, this._variableResolver);
		const env = terminalEnvironment.createTerminalEnvironment(
			shellLaunchConfig,
			envFromConfig,
			variableResolver,
			isWorkspaceShellAllowed,
			this._extHostInitDataService.version,
			terminalConfig.get<'auto' | 'off' | 'on'>('detectLocale', 'auto'),
			baseEnv
		);

		// Apply extension environment variable collections to the environment
		if (!shellLaunchConfig.strictEnv && !shellLaunchConfig.hideFromUser) {
			const mergedCollection = new MergedEnvironmentVariableCollection(this._environmentVariableCollections);
			mergedCollection.applyToProcessEnvironment(env, variableResolver);
		}

		this._proxy.$sendResolvedLaunchConfig(id, shellLaunchConfig);
		// Fork the process and listen for messages
		this._logService.debug(`Terminal process launching on ext host`, { shellLaunchConfig, initialCwd, cols, rows, env });
		// TODO: Support conpty on remote, it doesn't seem to work for some reason?
		// TODO: When conpty is enabled, only enable it when accessibilityMode is off
		const enableConpty = false; //terminalConfig.get('windowsEnableConpty') as boolean;

		const terminalProcess = new TerminalProcess(shellLaunchConfig, initialCwd, cols, rows, env, process.env as platform.IProcessEnvironment, enableConpty, this._logService);
		this._setupExtHostProcessListeners(id, terminalProcess);
		const error = await terminalProcess.start();
		if (error) {
			// TODO: Teardown?
			return error;
		}
		return undefined;
	}

=======
>>>>>>> d0a46a03
	public $getAvailableShells(): Promise<IShellDefinitionDto[]> {
		return detectAvailableShells();
	}

	public async $getDefaultShellAndArgs(useAutomationShell: boolean): Promise<IShellAndArgsDto> {
		const configProvider = await this._extHostConfiguration.getConfigProvider();
		return {
			shell: this.getDefaultShell(useAutomationShell, configProvider),
			args: this.getDefaultShellArgs(useAutomationShell, configProvider)
		};
	}

	public $acceptWorkspacePermissionsChanged(isAllowed: boolean): void {
		this._isWorkspaceShellAllowed = isAllowed;
	}
}<|MERGE_RESOLUTION|>--- conflicted
+++ resolved
@@ -129,100 +129,6 @@
 		this._variableResolver = new ExtHostVariableResolverService(workspaceFolders || [], this._extHostDocumentsAndEditors, configProvider, process.env as platform.IProcessEnvironment);
 	}
 
-<<<<<<< HEAD
-	public async $spawnExtHostProcess(id: number, shellLaunchConfigDto: IShellLaunchConfigDto, activeWorkspaceRootUriComponents: UriComponents | undefined, cols: number, rows: number, isWorkspaceShellAllowed: boolean): Promise<ITerminalLaunchError | undefined> {
-		const shellLaunchConfig: IShellLaunchConfig = {
-			name: shellLaunchConfigDto.name,
-			executable: shellLaunchConfigDto.executable,
-			args: shellLaunchConfigDto.args,
-			cwd: typeof shellLaunchConfigDto.cwd === 'string' ? shellLaunchConfigDto.cwd : URI.revive(shellLaunchConfigDto.cwd),
-			env: shellLaunchConfigDto.env
-		};
-
-		// Merge in shell and args from settings
-		const platformKey = platform.isWindows ? 'windows' : (platform.isMacintosh ? 'osx' : 'linux');
-		const configProvider = await this._extHostConfiguration.getConfigProvider();
-		if (!shellLaunchConfig.executable) {
-			shellLaunchConfig.executable = this.getDefaultShell(false, configProvider);
-			shellLaunchConfig.args = this.getDefaultShellArgs(false, configProvider);
-		} else {
-			if (this._variableResolver) {
-				shellLaunchConfig.executable = this._variableResolver.resolve(this._lastActiveWorkspace, shellLaunchConfig.executable);
-				if (shellLaunchConfig.args) {
-					if (Array.isArray(shellLaunchConfig.args)) {
-						const resolvedArgs: string[] = [];
-						for (const arg of shellLaunchConfig.args) {
-							resolvedArgs.push(this._variableResolver.resolve(this._lastActiveWorkspace, arg));
-						}
-						shellLaunchConfig.args = resolvedArgs;
-					} else {
-						shellLaunchConfig.args = this._variableResolver.resolve(this._lastActiveWorkspace, shellLaunchConfig.args);
-					}
-				}
-			}
-		}
-
-		const activeWorkspaceRootUri = URI.revive(activeWorkspaceRootUriComponents);
-		let lastActiveWorkspace: IWorkspaceFolder | undefined;
-		if (activeWorkspaceRootUriComponents && activeWorkspaceRootUri) {
-			// Get the environment
-			const apiLastActiveWorkspace = await this._extHostWorkspace.getWorkspaceFolder(activeWorkspaceRootUri);
-			if (apiLastActiveWorkspace) {
-				lastActiveWorkspace = {
-					uri: apiLastActiveWorkspace.uri,
-					name: apiLastActiveWorkspace.name,
-					index: apiLastActiveWorkspace.index,
-					toResource: () => {
-						throw new Error('Not implemented');
-					}
-				};
-			}
-		}
-
-		// Get the initial cwd
-		const terminalConfig = configProvider.getConfiguration('terminal.integrated');
-
-		const initialCwd = terminalEnvironment.getCwd(shellLaunchConfig, os.homedir(), terminalEnvironment.createVariableResolver(lastActiveWorkspace, this._variableResolver), activeWorkspaceRootUri, terminalConfig.cwd, this._logService);
-		shellLaunchConfig.cwd = initialCwd;
-
-		const envFromConfig = this._apiInspectConfigToPlain(configProvider.getConfiguration('terminal.integrated').inspect<ITerminalEnvironment>(`env.${platformKey}`));
-		const baseEnv = terminalConfig.get<boolean>('inheritEnv', true) ? process.env as platform.IProcessEnvironment : await this._getNonInheritedEnv();
-		const variableResolver = terminalEnvironment.createVariableResolver(lastActiveWorkspace, this._variableResolver);
-		const env = terminalEnvironment.createTerminalEnvironment(
-			shellLaunchConfig,
-			envFromConfig,
-			variableResolver,
-			isWorkspaceShellAllowed,
-			this._extHostInitDataService.version,
-			terminalConfig.get<'auto' | 'off' | 'on'>('detectLocale', 'auto'),
-			baseEnv
-		);
-
-		// Apply extension environment variable collections to the environment
-		if (!shellLaunchConfig.strictEnv && !shellLaunchConfig.hideFromUser) {
-			const mergedCollection = new MergedEnvironmentVariableCollection(this._environmentVariableCollections);
-			mergedCollection.applyToProcessEnvironment(env, variableResolver);
-		}
-
-		this._proxy.$sendResolvedLaunchConfig(id, shellLaunchConfig);
-		// Fork the process and listen for messages
-		this._logService.debug(`Terminal process launching on ext host`, { shellLaunchConfig, initialCwd, cols, rows, env });
-		// TODO: Support conpty on remote, it doesn't seem to work for some reason?
-		// TODO: When conpty is enabled, only enable it when accessibilityMode is off
-		const enableConpty = false; //terminalConfig.get('windowsEnableConpty') as boolean;
-
-		const terminalProcess = new TerminalProcess(shellLaunchConfig, initialCwd, cols, rows, env, process.env as platform.IProcessEnvironment, enableConpty, this._logService);
-		this._setupExtHostProcessListeners(id, terminalProcess);
-		const error = await terminalProcess.start();
-		if (error) {
-			// TODO: Teardown?
-			return error;
-		}
-		return undefined;
-	}
-
-=======
->>>>>>> d0a46a03
 	public $getAvailableShells(): Promise<IShellDefinitionDto[]> {
 		return detectAvailableShells();
 	}
