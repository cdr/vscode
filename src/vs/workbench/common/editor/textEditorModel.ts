--- conflicted
+++ resolved
@@ -36,10 +36,7 @@
 		@IModelService protected modelService: IModelService,
 		@IModeService protected modeService: IModeService,
 		@ILanguageDetectionService private readonly languageDetectionService: ILanguageDetectionService,
-<<<<<<< HEAD
-=======
 		@IAccessibilityService private readonly accessibilityService: IAccessibilityService,
->>>>>>> ee8c7def
 		textEditorModelHandle?: URI
 	) {
 		super();
