/*---------------------------------------------------------------------------------------------
 *  Copyright (c) Microsoft Corporation. All rights reserved.
 *  Licensed under the MIT License. See License.txt in the project root for license information.
 *--------------------------------------------------------------------------------------------*/

import { ISaveOptions } from 'vs/workbench/common/editor';
import { BaseTextEditorModel } from 'vs/workbench/common/editor/textEditorModel';
import { URI } from 'vs/base/common/uri';
import { IModeService } from 'vs/editor/common/services/modeService';
import { IModelService } from 'vs/editor/common/services/modelService';
import { Event, Emitter } from 'vs/base/common/event';
import { IWorkingCopyBackupService } from 'vs/workbench/services/workingCopy/common/workingCopyBackup';
import { ITextResourceConfigurationService } from 'vs/editor/common/services/textResourceConfigurationService';
import { ITextModel } from 'vs/editor/common/model';
import { createTextBufferFactoryFromStream } from 'vs/editor/common/model/textModel';
import { ITextEditorModel } from 'vs/editor/common/services/resolverService';
import { IWorkingCopyService } from 'vs/workbench/services/workingCopy/common/workingCopyService';
import { IWorkingCopy, WorkingCopyCapabilities, IWorkingCopyBackup, NO_TYPE_ID } from 'vs/workbench/services/workingCopy/common/workingCopy';
import { IEncodingSupport, IModeSupport, ITextFileService } from 'vs/workbench/services/textfile/common/textfiles';
import { IModelContentChangedEvent } from 'vs/editor/common/model/textModelEvents';
import { withNullAsUndefined, assertIsDefined } from 'vs/base/common/types';
import { ILabelService } from 'vs/platform/label/common/label';
import { ensureValidWordDefinition } from 'vs/editor/common/model/wordHelper';
import { IEditorService } from 'vs/workbench/services/editor/common/editorService';
import { CancellationToken } from 'vs/base/common/cancellation';
import { getCharContainingOffset } from 'vs/base/common/strings';
import { UTF8 } from 'vs/workbench/services/textfile/common/encoding';
import { bufferToStream, VSBuffer, VSBufferReadableStream } from 'vs/base/common/buffer';
import { ILanguageDetectionService } from 'vs/workbench/services/languageDetection/common/languageDetectionWorkerService';
import { IAccessibilityService } from 'vs/platform/accessibility/common/accessibility';

export interface IUntitledTextEditorModel extends ITextEditorModel, IModeSupport, IEncodingSupport, IWorkingCopy {

	/**
	 * Emits an event when the encoding of this untitled model changes.
	 */
	readonly onDidChangeEncoding: Event<void>;

	/**
	 * Emits an event when the name of this untitled model changes.
	 */
	readonly onDidChangeName: Event<void>;

	/**
	 * Emits an event when this untitled model is reverted.
	 */
	readonly onDidRevert: Event<void>;

	/**
	 * Whether this untitled text model has an associated file path.
	 */
	readonly hasAssociatedFilePath: boolean;

	/**
	 * Whether this model has an explicit language mode or not.
	 */
	readonly hasModeSetExplicitly: boolean;

	/**
	 * Sets the encoding to use for this untitled model.
	 */
	setEncoding(encoding: string): Promise<void>;

	/**
	 * Resolves the untitled model.
	 */
	resolve(): Promise<void>;
}

export class UntitledTextEditorModel extends BaseTextEditorModel implements IUntitledTextEditorModel {

	private static readonly FIRST_LINE_NAME_MAX_LENGTH = 40;
	private static readonly FIRST_LINE_NAME_CANDIDATE_MAX_LENGTH = UntitledTextEditorModel.FIRST_LINE_NAME_MAX_LENGTH * 10;

	// support the special '${activeEditorLanguage}' mode by
	// looking up the language mode from the editor that is
	// active before the untitled editor opens. This special
	// mode is only used for the initial language mode and
	// can be changed after the fact (either manually or through
	// auto-detection).
	private static readonly ACTIVE_EDITOR_LANGUAGE_MODE = '${activeEditorLanguage}';

	//#region Events

	private readonly _onDidChangeContent = this._register(new Emitter<void>());
	readonly onDidChangeContent = this._onDidChangeContent.event;

	private readonly _onDidChangeName = this._register(new Emitter<void>());
	readonly onDidChangeName = this._onDidChangeName.event;

	private readonly _onDidChangeDirty = this._register(new Emitter<void>());
	readonly onDidChangeDirty = this._onDidChangeDirty.event;

	private readonly _onDidChangeEncoding = this._register(new Emitter<void>());
	readonly onDidChangeEncoding = this._onDidChangeEncoding.event;

	private readonly _onDidRevert = this._register(new Emitter<void>());
	readonly onDidRevert = this._onDidRevert.event;

	//#endregion

	readonly typeId = NO_TYPE_ID; // IMPORTANT: never change this to not break existing assumptions (e.g. backups)

	readonly capabilities = WorkingCopyCapabilities.Untitled;

	//#region Name

	private configuredLabelFormat: 'content' | 'name' = 'content';

	private cachedModelFirstLineWords: string | undefined = undefined;
	get name(): string {
		// Take name from first line if present and only if
		// we have no associated file path. In that case we
		// prefer the file name as title.
		if (this.configuredLabelFormat === 'content' && !this.hasAssociatedFilePath && this.cachedModelFirstLineWords) {
			return this.cachedModelFirstLineWords;
		}

		// Otherwise fallback to resource
		return this.labelService.getUriBasenameLabel(this.resource);
	}

	//#endregion


	constructor(
		readonly resource: URI,
		readonly hasAssociatedFilePath: boolean,
		private readonly initialValue: string | undefined,
		private preferredMode: string | undefined,
		private preferredEncoding: string | undefined,
		@IModeService modeService: IModeService,
		@IModelService modelService: IModelService,
		@IWorkingCopyBackupService private readonly workingCopyBackupService: IWorkingCopyBackupService,
		@ITextResourceConfigurationService private readonly textResourceConfigurationService: ITextResourceConfigurationService,
		@IWorkingCopyService private readonly workingCopyService: IWorkingCopyService,
		@ITextFileService private readonly textFileService: ITextFileService,
		@ILabelService private readonly labelService: ILabelService,
		@IEditorService private readonly editorService: IEditorService,
		@ILanguageDetectionService languageDetectionService: ILanguageDetectionService,
		@IAccessibilityService accessibilityService: IAccessibilityService,
	) {
<<<<<<< HEAD
		super(
			modelService,
			modeService,
			languageDetectionService);
=======
		super(modelService, modeService, languageDetectionService, accessibilityService);
>>>>>>> ee8c7def

		// Make known to working copy service
		this._register(this.workingCopyService.registerWorkingCopy(this));

		// This is typically controlled by the setting `files.defaultLanguage`.
		// If that setting is set, we should not detect the language.
		if (preferredMode) {
			this.setMode(preferredMode);
		}

		// Fetch config
		this.onConfigurationChange(false);

		this.registerListeners();
	}

	private registerListeners(): void {

		// Config Changes
		this._register(this.textResourceConfigurationService.onDidChangeConfiguration(() => this.onConfigurationChange(true)));
	}

	private onConfigurationChange(fromEvent: boolean): void {

		// Encoding
		const configuredEncoding = this.textResourceConfigurationService.getValue(this.resource, 'files.encoding');
		if (this.configuredEncoding !== configuredEncoding && typeof configuredEncoding === 'string') {
			this.configuredEncoding = configuredEncoding;

			if (fromEvent && !this.preferredEncoding) {
				this._onDidChangeEncoding.fire(); // do not fire event if we have a preferred encoding set
			}
		}

		// Label Format
		const configuredLabelFormat = this.textResourceConfigurationService.getValue(this.resource, 'workbench.editor.untitled.labelFormat');
		if (this.configuredLabelFormat !== configuredLabelFormat && (configuredLabelFormat === 'content' || configuredLabelFormat === 'name')) {
			this.configuredLabelFormat = configuredLabelFormat;

			if (fromEvent) {
				this._onDidChangeName.fire();
			}
		}
	}


	//#region Mode

	override setMode(mode: string): void {
		let actualMode: string | undefined = mode === UntitledTextEditorModel.ACTIVE_EDITOR_LANGUAGE_MODE
			? this.editorService.activeTextEditorMode
			: mode;
		this.preferredMode = actualMode;

		if (actualMode) {
			super.setMode(actualMode);
		}
	}

	override getMode(): string | undefined {
		if (this.textEditorModel) {
			return this.textEditorModel.getModeId();
		}

		return this.preferredMode;
	}

	//#endregion


	//#region Encoding

	private configuredEncoding: string | undefined;

	getEncoding(): string | undefined {
		return this.preferredEncoding || this.configuredEncoding;
	}

	async setEncoding(encoding: string): Promise<void> {
		const oldEncoding = this.getEncoding();
		this.preferredEncoding = encoding;

		// Emit if it changed
		if (oldEncoding !== this.preferredEncoding) {
			this._onDidChangeEncoding.fire();
		}
	}

	//#endregion


	//#region Dirty

	private dirty = this.hasAssociatedFilePath || !!this.initialValue;

	isDirty(): boolean {
		return this.dirty;
	}

	private setDirty(dirty: boolean): void {
		if (this.dirty === dirty) {
			return;
		}

		this.dirty = dirty;
		this._onDidChangeDirty.fire();
	}

	//#endregion


	//#region Save / Revert / Backup

	async save(options?: ISaveOptions): Promise<boolean> {
		const target = await this.textFileService.save(this.resource, options);

		return !!target;
	}

	async revert(): Promise<void> {
		this.setDirty(false);

		// Emit as event
		this._onDidRevert.fire();

		// A reverted untitled model is invalid because it has
		// no actual source on disk to revert to. As such we
		// dispose the model.
		this.dispose();
	}

	async backup(token: CancellationToken): Promise<IWorkingCopyBackup> {

		// Fill in content the same way we would do when
		// saving the file via the text file service
		// encoding support (hardcode UTF-8)
		const content = await this.textFileService.getEncodedReadable(this.resource, withNullAsUndefined(this.createSnapshot()), { encoding: UTF8 });

		return { content };
	}

	//#endregion


	//#region Resolve

	override async resolve(): Promise<void> {

		// Create text editor model if not yet done
		let createdUntitledModel = false;
		let hasBackup = false;
		if (!this.textEditorModel) {
			let untitledContents: VSBufferReadableStream;

			// Check for backups or use initial value or empty
			const backup = await this.workingCopyBackupService.resolve(this);
			if (backup) {
				untitledContents = backup.value;
				hasBackup = true;
			} else {
				untitledContents = bufferToStream(VSBuffer.fromString(this.initialValue || ''));
			}

			// Determine untitled contents based on backup
			// or initial value. We must use text file service
			// to create the text factory to respect encodings
			// accordingly.
			const untitledContentsFactory = await createTextBufferFactoryFromStream(await this.textFileService.getDecodedStream(this.resource, untitledContents, { encoding: UTF8 }));

			this.createTextEditorModel(untitledContentsFactory, this.resource, this.preferredMode);
			createdUntitledModel = true;
		}

		// Otherwise: the untitled model already exists and we must assume
		// that the value of the model was changed by the user. As such we
		// do not update the contents, only the mode if configured.
		else {
			this.updateTextEditorModel(undefined, this.preferredMode);
		}

		// Listen to text model events
		const textEditorModel = assertIsDefined(this.textEditorModel);
		this._register(textEditorModel.onDidChangeContent(e => this.onModelContentChanged(textEditorModel, e)));
		this._register(textEditorModel.onDidChangeLanguage(() => this.onConfigurationChange(true))); // mode change can have impact on config

		// Only adjust name and dirty state etc. if we
		// actually created the untitled model
		if (createdUntitledModel) {

			// Name
			if (hasBackup || this.initialValue) {
				this.updateNameFromFirstLine(textEditorModel);
			}

			// Untitled associated to file path are dirty right away as well as untitled with content
			this.setDirty(this.hasAssociatedFilePath || !!hasBackup || !!this.initialValue);

			// If we have initial contents, make sure to emit this
			// as the appropiate events to the outside.
			if (hasBackup || this.initialValue) {
				this._onDidChangeContent.fire();
			}
		}

		return super.resolve();
	}

	private onModelContentChanged(textEditorModel: ITextModel, e: IModelContentChangedEvent): void {

		// mark the untitled text editor as non-dirty once its content becomes empty and we do
		// not have an associated path set. we never want dirty indicator in that case.
		if (!this.hasAssociatedFilePath && textEditorModel.getLineCount() === 1 && textEditorModel.getLineContent(1) === '') {
			this.setDirty(false);
		}

		// turn dirty otherwise
		else {
			this.setDirty(true);
		}

		// Check for name change if first line changed in the range of 0-FIRST_LINE_NAME_CANDIDATE_MAX_LENGTH columns
		if (e.changes.some(change => (change.range.startLineNumber === 1 || change.range.endLineNumber === 1) && change.range.startColumn <= UntitledTextEditorModel.FIRST_LINE_NAME_CANDIDATE_MAX_LENGTH)) {
			this.updateNameFromFirstLine(textEditorModel);
		}

		// Emit as general content change event
		this._onDidChangeContent.fire();

		// Detect language from content
		this.autoDetectLanguage();
	}

	private updateNameFromFirstLine(textEditorModel: ITextModel): void {
		if (this.hasAssociatedFilePath) {
			return; // not in case of an associated file path
		}

		// Determine the first words of the model following these rules:
		// - cannot be only whitespace (so we trim())
		// - cannot be only non-alphanumeric characters (so we run word definition regex over it)
		// - cannot be longer than FIRST_LINE_MAX_TITLE_LENGTH
		// - normalize multiple whitespaces to a single whitespace

		let modelFirstWordsCandidate: string | undefined = undefined;

		let firstLineText = textEditorModel
			.getValueInRange({
				startLineNumber: 1,
				endLineNumber: 1,
				startColumn: 1,
				endColumn: UntitledTextEditorModel.FIRST_LINE_NAME_CANDIDATE_MAX_LENGTH + 1		// first cap at FIRST_LINE_NAME_CANDIDATE_MAX_LENGTH
			})
			.trim().replace(/\s+/g, ' '); 														// normalize whitespaces
		firstLineText = firstLineText.substr(0, getCharContainingOffset(						// finally cap at FIRST_LINE_NAME_MAX_LENGTH (grapheme aware #111235)
			firstLineText,
			UntitledTextEditorModel.FIRST_LINE_NAME_MAX_LENGTH)[0]
		);

		if (firstLineText && ensureValidWordDefinition().exec(firstLineText)) {
			modelFirstWordsCandidate = firstLineText;
		}

		if (modelFirstWordsCandidate !== this.cachedModelFirstLineWords) {
			this.cachedModelFirstLineWords = modelFirstWordsCandidate;
			this._onDidChangeName.fire();
		}
	}

	//#endregion


	override isReadonly(): boolean {
		return false;
	}
}<|MERGE_RESOLUTION|>--- conflicted
+++ resolved
@@ -140,14 +140,7 @@
 		@ILanguageDetectionService languageDetectionService: ILanguageDetectionService,
 		@IAccessibilityService accessibilityService: IAccessibilityService,
 	) {
-<<<<<<< HEAD
-		super(
-			modelService,
-			modeService,
-			languageDetectionService);
-=======
 		super(modelService, modeService, languageDetectionService, accessibilityService);
->>>>>>> ee8c7def
 
 		// Make known to working copy service
 		this._register(this.workingCopyService.registerWorkingCopy(this));
