--- conflicted
+++ resolved
@@ -56,20 +56,11 @@
 	return result;
 }
 
-<<<<<<< HEAD
 /** Compares filenames by name, then by extension. Mixes uppercase and lowercase names together. */
 export function compareFileNamesDefault(one: string | null, other: string | null): number {
 	return compareNamesThenExtensions(one, other, CaseGrouping.None);
 }
-=======
-/** Compares filenames by name then extension, sorting numbers numerically instead of alphabetically. */
-export function compareFileNamesNumeric(one: string | null, other: string | null): number {
-	const [oneName, oneExtension] = extractNameAndExtension(one, true);
-	const [otherName, otherExtension] = extractNameAndExtension(other, true);
-	const collatorNumeric = intlFileNameCollatorNumeric.value.collator;
-	const collatorNumericCaseInsensitive = intlFileNameCollatorNumericCaseInsenstive.value.collator;
-	let result;
->>>>>>> e3c3ea27
+
 
 /** Compares filenames by name case, then by name, then by extension. Groups uppercase names before lowercase. */
 export function compareFileNamesUpper(one: string | null, other: string | null) {
@@ -159,18 +150,6 @@
 export function compareFileExtensionsUnicode(one: string | null, other: string | null) {
 	const [oneName, oneExtension] = extractNameAndExtension(one, true);
 	const [otherName, otherExtension] = extractNameAndExtension(other, true);
-<<<<<<< HEAD
-=======
-	const collatorNumeric = intlFileNameCollatorNumeric.value.collator;
-	const collatorNumericCaseInsensitive = intlFileNameCollatorNumericCaseInsenstive.value.collator;
-	let result;
-
-	// Check for extension differences, ignoring differences in case and comparing numbers numerically.
-	result = compareAndDisambiguateByLength(collatorNumericCaseInsensitive, oneExtension, otherExtension);
-	if (result !== 0) {
-		return result;
-	}
->>>>>>> e3c3ea27
 
 	// Check for extension differences
 	if (oneExtension !== otherExtension) {
