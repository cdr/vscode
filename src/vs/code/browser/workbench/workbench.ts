/*---------------------------------------------------------------------------------------------
 *  Copyright (c) Microsoft Corporation. All rights reserved.
 *  Licensed under the MIT License. See License.txt in the project root for license information.
 *--------------------------------------------------------------------------------------------*/

import { isStandalone } from 'vs/base/browser/browser';
import { CancellationToken } from 'vs/base/common/cancellation';
import { parse } from 'vs/base/common/marshalling';
import { Emitter } from 'vs/base/common/event';
import { Disposable, IDisposable } from 'vs/base/common/lifecycle';
import { Schemas } from 'vs/base/common/network';
import { isEqual } from 'vs/base/common/resources';
import { URI, UriComponents } from 'vs/base/common/uri';
import { request } from 'vs/base/parts/request/browser/request';
import product from 'vs/platform/product/common/product';
import { isFolderToOpen, isWorkspaceToOpen } from 'vs/platform/windows/common/windows';
<<<<<<< HEAD
import { create, ICredentialsProvider, IURLCallbackProvider, IWorkbenchConstructionOptions, IWorkspace, IWorkspaceProvider } from 'vs/workbench/workbench.web.main';
import { posix } from 'vs/base/common/path';
import { ltrim } from 'vs/base/common/strings';
=======
import { create, ICredentialsProvider, IHomeIndicator, IProductQualityChangeHandler, ISettingsSyncOptions, IURLCallbackProvider, IWelcomeBanner, IWindowIndicator, IWorkbenchConstructionOptions, IWorkspace, IWorkspaceProvider } from 'vs/workbench/workbench.web.api';
import { equals as arrayEquals } from 'vs/base/common/arrays';

function doCreateUri(path: string, queryValues: Map<string, string>): URI {
	let query: string | undefined = undefined;

	if (queryValues) {
		let index = 0;
		queryValues.forEach((value, key) => {
			if (!query) {
				query = '';
			}

			const prefix = (index++ === 0) ? '' : '&';
			query += `${prefix}${key}=${encodeURIComponent(value)}`;
		});
	}

	/**
	 * Preserve the current path so it works with reverse proxies serving behind a
	 * sub-path.
	 * @author coder
	 */
	path = (window.location.pathname + "/" + path).replace(/\/\/+/g, "/")
	return URI.parse(window.location.href).with({ path, query });
}
>>>>>>> 0fd21e40

interface ICredential {
	service: string;
	account: string;
	password: string;
}

/** @author coder */
interface IToken {
	accessToken: string
	account?: { label: string }
	id: string
	scopes: string[]
}

class LocalStorageCredentialsProvider implements ICredentialsProvider {

	private static readonly CREDENTIALS_STORAGE_KEY = 'credentials.provider';

	private readonly authService: string | undefined;

	constructor() {
		let authSessionInfo: { readonly id: string, readonly accessToken: string, readonly providerId: string, readonly canSignOut?: boolean, readonly scopes: string[][] } | undefined;
		const authSessionElement = document.getElementById('vscode-workbench-auth-session');
		const authSessionElementAttribute = authSessionElement ? authSessionElement.getAttribute('data-settings') : undefined;
		if (authSessionElementAttribute) {
			try {
				authSessionInfo = JSON.parse(authSessionElementAttribute);
			} catch (error) { /* Invalid session is passed. Ignore. */ }
		}

		if (authSessionInfo) {
			// Settings Sync Entry
			this.setPassword(`${product.urlProtocol}.login`, 'account', JSON.stringify(authSessionInfo));

			// Auth extension Entry
			this.authService = `${product.urlProtocol}-${authSessionInfo.providerId}.login`;
			this.setPassword(this.authService, 'account', JSON.stringify(authSessionInfo.scopes.map(scopes => ({
				id: authSessionInfo!.id,
				scopes,
				accessToken: authSessionInfo!.accessToken
			}))));

			/**
			 * Add tokens for extensions to use.  This works for extensions like the
			 * pull requests one or GitLens.
			 * @author coder
			 */
			const extensionId = `vscode.${authSessionInfo.providerId}-authentication`;
			const service = `${product.urlProtocol}${extensionId}`;
			const account = `${authSessionInfo.providerId}.auth`;
			// Oddly the scopes need to match exactly so we cannot just have one token
			// with all the scopes, instead we have to duplicate the token for each
			// expected set of scopes.
			const tokens: IToken[] = authSessionInfo.scopes.map((scopes) => ({
				id: authSessionInfo!.id,
				scopes: scopes.sort(), // Sort for comparing later.
				accessToken: authSessionInfo!.accessToken,
			}));
			this.getPassword(service, account).then((raw) => {
				let existing: {
					content: IToken[]
				} | undefined;

				if (raw) {
					try {
						const json = JSON.parse(raw);
						json.content = JSON.parse(json.content);
						existing = json;
					} catch (error) {
						console.log(error);
					}
				}

				// Keep tokens for account and scope combinations we do not have in case
				// there is an extension that uses scopes we have not accounted for (in
				// these cases the user will need to manually authenticate the extension
				// through the UI) or the user has tokens for other accounts.
				if (existing?.content) {
					existing.content = existing.content.filter((existingToken) => {
						const scopes = existingToken.scopes.sort();
						return !(tokens.find((token) => {
							return arrayEquals(scopes, token.scopes)
								&& token.account?.label === existingToken.account?.label;
						}))
					})
				}

				return this.setPassword(service, account, JSON.stringify({
					extensionId,
					...(existing || {}),
					content: JSON.stringify([
						...tokens,
						...(existing?.content || []),
					])
				}));
			})
		}
	}

	private _credentials: ICredential[] | undefined;
	private get credentials(): ICredential[] {
		if (!this._credentials) {
			try {
				const serializedCredentials = window.localStorage.getItem(LocalStorageCredentialsProvider.CREDENTIALS_STORAGE_KEY);
				if (serializedCredentials) {
					this._credentials = JSON.parse(serializedCredentials);
				}
			} catch (error) {
				// ignore
			}

			if (!Array.isArray(this._credentials)) {
				this._credentials = [];
			}
		}

		return this._credentials;
	}

	private save(): void {
		window.localStorage.setItem(LocalStorageCredentialsProvider.CREDENTIALS_STORAGE_KEY, JSON.stringify(this.credentials));
	}

	async getPassword(service: string, account: string): Promise<string | null> {
		return this.doGetPassword(service, account);
	}

	private async doGetPassword(service: string, account?: string): Promise<string | null> {
		for (const credential of this.credentials) {
			if (credential.service === service) {
				if (typeof account !== 'string' || account === credential.account) {
					return credential.password;
				}
			}
		}

		return null;
	}

	async setPassword(service: string, account: string, password: string): Promise<void> {
		this.doDeletePassword(service, account);

		this.credentials.push({ service, account, password });

		this.save();

		try {
			if (password && service === this.authService) {
				const value = JSON.parse(password);
				if (Array.isArray(value) && value.length === 0) {
					await this.logout(service);
				}
			}
		} catch (error) {
			console.log(error);
		}
	}

	async deletePassword(service: string, account: string): Promise<boolean> {
		const result = await this.doDeletePassword(service, account);

		if (result && service === this.authService) {
			try {
				await this.logout(service);
			} catch (error) {
				console.log(error);
			}
		}

		return result;
	}

	private async doDeletePassword(service: string, account: string): Promise<boolean> {
		let found = false;

		this._credentials = this.credentials.filter(credential => {
			if (credential.service === service && credential.account === account) {
				found = true;

				return false;
			}

			return true;
		});

		if (found) {
			this.save();
		}

		return found;
	}

	async findPassword(service: string): Promise<string | null> {
		return this.doGetPassword(service);
	}

	async findCredentials(service: string): Promise<Array<{ account: string, password: string }>> {
		return this.credentials
			.filter(credential => credential.service === service)
			.map(({ account, password }) => ({ account, password }));
	}

	private async logout(service: string): Promise<void> {
		const queryValues: Map<string, string> = new Map();
		queryValues.set('logout', String(true));
		queryValues.set('service', service);

		await request({
			url: doCreateUri('/auth/logout', queryValues).toString(true)
		}, CancellationToken.None);
	}

	async clear(): Promise<void> {
		window.localStorage.removeItem(LocalStorageCredentialsProvider.CREDENTIALS_STORAGE_KEY);
	}
}

class LocalStorageURLCallbackProvider extends Disposable implements IURLCallbackProvider {

	private static REQUEST_ID = 0;

	private static QUERY_KEYS: ('scheme' | 'authority' | 'path' | 'query' | 'fragment')[] = [
		'scheme',
		'authority',
		'path',
		'query',
		'fragment'
	];

	private readonly _onCallback = this._register(new Emitter<URI>());
	readonly onCallback = this._onCallback.event;

	private pendingCallbacks = new Set<number>();
	private lastTimeChecked = Date.now();
	private checkCallbacksTimeout: unknown | undefined = undefined;
	private onDidChangeLocalStorageDisposable: IDisposable | undefined;

	create(options: Partial<UriComponents> = {}): URI {
		const id = ++LocalStorageURLCallbackProvider.REQUEST_ID;
		const queryParams: string[] = [`vscode-reqid=${id}`];

		for (const key of LocalStorageURLCallbackProvider.QUERY_KEYS) {
			const value = options[key];

			if (value) {
				queryParams.push(`vscode-${key}=${encodeURIComponent(value)}`);
			}
		}

		// TODO@joao remove eventually
		// https://github.com/microsoft/vscode-dev/issues/62
		// https://github.com/microsoft/vscode/blob/159479eb5ae451a66b5dac3c12d564f32f454796/extensions/github-authentication/src/githubServer.ts#L50-L50
		if (!(options.authority === 'vscode.github-authentication' && options.path === '/dummy')) {
			const key = `vscode-web.url-callbacks[${id}]`;
			window.localStorage.removeItem(key);

			this.pendingCallbacks.add(id);
			this.startListening();
		}

		return URI.parse(window.location.href).with({ path: '/callback', query: queryParams.join('&') });
	}

	private startListening(): void {
		if (this.onDidChangeLocalStorageDisposable) {
			return;
		}

		const fn = () => this.onDidChangeLocalStorage();
		window.addEventListener('storage', fn);
		this.onDidChangeLocalStorageDisposable = { dispose: () => window.removeEventListener('storage', fn) };
	}

	private stopListening(): void {
		this.onDidChangeLocalStorageDisposable?.dispose();
		this.onDidChangeLocalStorageDisposable = undefined;
	}

	// this fires every time local storage changes, but we
	// don't want to check more often than once a second
	private async onDidChangeLocalStorage(): Promise<void> {
		const ellapsed = Date.now() - this.lastTimeChecked;

		if (ellapsed > 1000) {
			this.checkCallbacks();
		} else if (this.checkCallbacksTimeout === undefined) {
			this.checkCallbacksTimeout = setTimeout(() => {
				this.checkCallbacksTimeout = undefined;
				this.checkCallbacks();
			}, 1000 - ellapsed);
		}
	}

	private checkCallbacks(): void {
		let pendingCallbacks: Set<number> | undefined;

		for (const id of this.pendingCallbacks) {
			const key = `vscode-web.url-callbacks[${id}]`;
			const result = window.localStorage.getItem(key);

			if (result !== null) {
				try {
					this._onCallback.fire(URI.revive(JSON.parse(result)));
				} catch (error) {
					console.error(error);
				}

				pendingCallbacks = pendingCallbacks ?? new Set(this.pendingCallbacks);
				pendingCallbacks.delete(id);
				window.localStorage.removeItem(key);
			}
		}

		if (pendingCallbacks) {
			this.pendingCallbacks = pendingCallbacks;

			if (this.pendingCallbacks.size === 0) {
				this.stopListening();
			}
		}

		this.lastTimeChecked = Date.now();
	}
}

class WorkspaceProvider implements IWorkspaceProvider {

	private static readonly LAST_WORKSPACE_STORAGE_KEY = 'workspaces.lastOpened';

	private static QUERY_PARAM_EMPTY_WINDOW = 'ew';
	private static QUERY_PARAM_FOLDER = 'folder';
	private static QUERY_PARAM_WORKSPACE = 'workspace';

	private static QUERY_PARAM_PAYLOAD = 'payload';

	static create(config: IWorkbenchConstructionOptions & { folderUri?: UriComponents, workspaceUri?: UriComponents }) {
		let foundWorkspace = false;
		let workspace: IWorkspace;
		let payload = Object.create(null);

		const query = new URL(document.location.href).searchParams;
		query.forEach((value, key) => {
			switch (key) {

				// Folder
				case WorkspaceProvider.QUERY_PARAM_FOLDER:
					console.log("do we have a query param folder?")
					if (config.remoteAuthority && value.startsWith(posix.sep)) {
						console.log("do we get in the remote authority block here")
						// when connected to a remote and having a value
						// that is a path (begins with a `/`), assume this
						// is a vscode-remote resource as simplified URL.
						workspace = { folderUri: URI.from({ scheme: Schemas.vscodeRemote, path: value, authority: config.remoteAuthority }) };
					} else {
						workspace = { folderUri: URI.parse(value) };
					}
					foundWorkspace = true;
					break;

				// Workspace
				case WorkspaceProvider.QUERY_PARAM_WORKSPACE:
					if (config.remoteAuthority && value.startsWith(posix.sep)) {
						// when connected to a remote and having a value
						// that is a path (begins with a `/`), assume this
						// is a vscode-remote resource as simplified URL.
						workspace = { workspaceUri: URI.from({ scheme: Schemas.vscodeRemote, path: value, authority: config.remoteAuthority }) };
					} else {
						workspace = { workspaceUri: URI.parse(value) };
					}
					foundWorkspace = true;
					break;

				// Empty
				case WorkspaceProvider.QUERY_PARAM_EMPTY_WINDOW:
					workspace = undefined;
					foundWorkspace = true;
					break;

				// Payload
				case WorkspaceProvider.QUERY_PARAM_PAYLOAD:
					try {
						payload = parse(value); // use marshalling#parse() to revive potential URIs
					} catch (error) {
						console.error(error); // possible invalid JSON
					}
					break;
			}
		});

		// NOTE@coder we have our own logic to determine last open workspace
		// This code will never run since we have our redirect logic before
		// getting here.
		// If we do want to use this, we need to add a flag check.
		// -jsjoeio
		const DISABLE_LAST_OPENED = true

		if (!foundWorkspace) {
			if (config.folderUri) {
				console.log("no workspace found")
				workspace = { folderUri: URI.revive(config.folderUri) };
				console.log("what is workspace", workspace)
			} else if (config.workspaceUri) {
				workspace = { workspaceUri: URI.revive(config.workspaceUri) };
			} else if (!DISABLE_LAST_OPENED) {
				workspace = (() => {
					const lastWorkspaceRaw = window.localStorage.getItem(WorkspaceProvider.LAST_WORKSPACE_STORAGE_KEY);
					if (lastWorkspaceRaw) {
						try {
							return parse(lastWorkspaceRaw); // use marshalling#parse() to revive potential URIs
						} catch (error) {
							// Ignore
						}
					}

					return undefined;
				})();
			}
		}

		// Keep this as last opened workspace in storage
		if (workspace) {
			window.localStorage.setItem(WorkspaceProvider.LAST_WORKSPACE_STORAGE_KEY, JSON.stringify(workspace));
		} else {
			window.localStorage.removeItem(WorkspaceProvider.LAST_WORKSPACE_STORAGE_KEY);
		}

		return new WorkspaceProvider(workspace, payload, config);
	}

	readonly trusted = true;

	private constructor(
		readonly workspace: IWorkspace,
		readonly payload: object,
		private readonly config: IWorkbenchConstructionOptions
	) {
	}

	async open(workspace: IWorkspace, options?: { reuse?: boolean, payload?: object }): Promise<boolean> {
		if (options?.reuse && !options.payload && this.isSame(this.workspace, workspace)) {
			return true; // return early if workspace and environment is not changing and we are reusing window
		}

		const targetHref = this.createTargetUrl(workspace, options);
		if (targetHref) {
			if (options?.reuse) {
				window.location.href = targetHref;
				return true;
			} else {
				let result;
				if (isStandalone) {
					result = window.open(targetHref, '_blank', 'toolbar=no'); // ensures to open another 'standalone' window!
				} else {
					result = window.open(targetHref);
				}

				return !!result;
			}
		}
		return false;
	}

	private createTargetUrl(workspace: IWorkspace, options?: { reuse?: boolean, payload?: object }): string | undefined {

		// Empty
		let targetHref: string | undefined = undefined;
		if (!workspace) {
			targetHref = `${document.location.origin}${document.location.pathname}?${WorkspaceProvider.QUERY_PARAM_EMPTY_WINDOW}=true`;
		}

		else if (isFolderToOpen(workspace)) {
			let queryParamFolder: string;
			if (this.config.remoteAuthority && workspace.folderUri.scheme === Schemas.vscodeRemote) {
				// when connected to a remote and having a folder
				// for that remote, only use the path as query
				// value to form shorter, nicer URLs.
				// ensure paths are absolute (begin with `/`)
				// clipboard: ltrim(workspace.folderUri.path, posix.sep)
				queryParamFolder = `${posix.sep}${ltrim(workspace.folderUri.path, posix.sep)}`;
			} else {
				queryParamFolder = encodeURIComponent(workspace.folderUri.toString(true));
			}

			targetHref = `${document.location.origin}${document.location.pathname}?${WorkspaceProvider.QUERY_PARAM_FOLDER}=${queryParamFolder}`;
		}

		// Workspace
		else if (isWorkspaceToOpen(workspace)) {
			let queryParamWorkspace: string;
			if (this.config.remoteAuthority && workspace.workspaceUri.scheme === Schemas.vscodeRemote) {
				// when connected to a remote and having a workspace
				// for that remote, only use the path as query
				// value to form shorter, nicer URLs.
				// ensure paths are absolute (begin with `/`)
				queryParamWorkspace = `${posix.sep}${ltrim(workspace.workspaceUri.path, posix.sep)}`;
			} else {
				queryParamWorkspace = encodeURIComponent(workspace.workspaceUri.toString(true));
			}

			targetHref = `${document.location.origin}${document.location.pathname}?${WorkspaceProvider.QUERY_PARAM_WORKSPACE}=${queryParamWorkspace}`;
		}

		// Append payload if any
		if (options?.payload) {
			targetHref += `&${WorkspaceProvider.QUERY_PARAM_PAYLOAD}=${encodeURIComponent(JSON.stringify(options.payload))}`;
		}

		return targetHref;
	}

	private isSame(workspaceA: IWorkspace, workspaceB: IWorkspace): boolean {
		if (!workspaceA || !workspaceB) {
			return workspaceA === workspaceB; // both empty
		}

		if (isFolderToOpen(workspaceA) && isFolderToOpen(workspaceB)) {
			return isEqual(workspaceA.folderUri, workspaceB.folderUri); // same workspace
		}

		if (isWorkspaceToOpen(workspaceA) && isWorkspaceToOpen(workspaceB)) {
			return isEqual(workspaceA.workspaceUri, workspaceB.workspaceUri); // same workspace
		}

		return false;
	}

	hasRemote(): boolean {
		if (this.workspace) {
			if (isFolderToOpen(this.workspace)) {
				return this.workspace.folderUri.scheme === Schemas.vscodeRemote;
			}

			if (isWorkspaceToOpen(this.workspace)) {
				return this.workspace.workspaceUri.scheme === Schemas.vscodeRemote;
			}
		}

		return true;
	}
}

function doCreateUri(path: string, queryValues: Map<string, string>): URI {
	let query: string | undefined = undefined;

	if (queryValues) {
		let index = 0;
		queryValues.forEach((value, key) => {
			if (!query) {
				query = '';
			}

			const prefix = (index++ === 0) ? '' : '&';
			query += `${prefix}${key}=${encodeURIComponent(value)}`;
		});
	}

	/**
	 * Preserve the current path so it works with reverse proxies serving behind a
	 * sub-path.
	 * @author coder
	 */
	path = (window.location.pathname + "/" + path).replace(/\/\/+/g, "/")
	return URI.parse(window.location.href).with({ path, query });
}

(function () {

	// Find config by checking for DOM
	const configElement = document.getElementById('vscode-workbench-web-configuration');
	const configElementAttribute = configElement ? configElement.getAttribute('data-settings') : undefined;
	if (!configElement || !configElementAttribute) {
		throw new Error('Missing web configuration element');
	}
	/**
<<<<<<< HEAD
	 * Ensure the remote authority points to the current address since we cannot
	 * determine this reliably on the backend.
=======
	 * If the value begins with a slash assume it is a file path and convert it to
	 * use the vscode-remote scheme.
	 *
	 * We also add the remote authority in toRemote. It needs to be accurate
	 * otherwise other URIs won't match it, leading to issues such as this one:
	 * https://github.com/coder/code-server/issues/4630
	 *
>>>>>>> 0fd21e40
	 * @author coder
	 */
	const config: IWorkbenchConstructionOptions & { folderUri?: UriComponents, workspaceUri?: UriComponents } = { ...JSON.parse(configElementAttribute), remoteAuthority: location.host }

	// Finally create workbench
	create(document.body, {
		...config,
		/**
		 * Override relative URLs in the product configuration against the window
		 * location as necessary. Only paths that must be absolute need to be
		 * rewritten (for example the webview endpoint); the rest can be left
		 * relative (for example the update path).
		 *
		 * @author coder
		 */
		productConfiguration: {
			...config.productConfiguration,
			// The webview endpoint contains variables in the format {{var}} so decode
			// them as `new URI` will encode them.
			webviewContentExternalBaseUrlTemplate: decodeURIComponent(
				new URL(
					config.productConfiguration?.webviewContentExternalBaseUrlTemplate ?? "",
					window.location.toString(), // This works without toString() but TypeScript thinks otherwise.
				).toString(),
			),
		},
		settingsSyncOptions: config.settingsSyncOptions ? {
			enabled: config.settingsSyncOptions.enabled,
		} : undefined,
		workspaceProvider: WorkspaceProvider.create(config),
		urlCallbackProvider: new LocalStorageURLCallbackProvider(),
		credentialsProvider: config.remoteAuthority ? undefined : new LocalStorageCredentialsProvider() // with a remote, we don't use a local credentials provider
	});
})();<|MERGE_RESOLUTION|>--- conflicted
+++ resolved
@@ -14,38 +14,10 @@
 import { request } from 'vs/base/parts/request/browser/request';
 import product from 'vs/platform/product/common/product';
 import { isFolderToOpen, isWorkspaceToOpen } from 'vs/platform/windows/common/windows';
-<<<<<<< HEAD
-import { create, ICredentialsProvider, IURLCallbackProvider, IWorkbenchConstructionOptions, IWorkspace, IWorkspaceProvider } from 'vs/workbench/workbench.web.main';
 import { posix } from 'vs/base/common/path';
 import { ltrim } from 'vs/base/common/strings';
-=======
-import { create, ICredentialsProvider, IHomeIndicator, IProductQualityChangeHandler, ISettingsSyncOptions, IURLCallbackProvider, IWelcomeBanner, IWindowIndicator, IWorkbenchConstructionOptions, IWorkspace, IWorkspaceProvider } from 'vs/workbench/workbench.web.api';
+import { create, ICredentialsProvider, IURLCallbackProvider, IWorkbenchConstructionOptions, IWorkspace, IWorkspaceProvider } from 'vs/workbench/workbench.web.main';
 import { equals as arrayEquals } from 'vs/base/common/arrays';
-
-function doCreateUri(path: string, queryValues: Map<string, string>): URI {
-	let query: string | undefined = undefined;
-
-	if (queryValues) {
-		let index = 0;
-		queryValues.forEach((value, key) => {
-			if (!query) {
-				query = '';
-			}
-
-			const prefix = (index++ === 0) ? '' : '&';
-			query += `${prefix}${key}=${encodeURIComponent(value)}`;
-		});
-	}
-
-	/**
-	 * Preserve the current path so it works with reverse proxies serving behind a
-	 * sub-path.
-	 * @author coder
-	 */
-	path = (window.location.pathname + "/" + path).replace(/\/\/+/g, "/")
-	return URI.parse(window.location.href).with({ path, query });
-}
->>>>>>> 0fd21e40
 
 interface ICredential {
 	service: string;
@@ -621,10 +593,6 @@
 		throw new Error('Missing web configuration element');
 	}
 	/**
-<<<<<<< HEAD
-	 * Ensure the remote authority points to the current address since we cannot
-	 * determine this reliably on the backend.
-=======
 	 * If the value begins with a slash assume it is a file path and convert it to
 	 * use the vscode-remote scheme.
 	 *
@@ -632,7 +600,6 @@
 	 * otherwise other URIs won't match it, leading to issues such as this one:
 	 * https://github.com/coder/code-server/issues/4630
 	 *
->>>>>>> 0fd21e40
 	 * @author coder
 	 */
 	const config: IWorkbenchConstructionOptions & { folderUri?: UriComponents, workspaceUri?: UriComponents } = { ...JSON.parse(configElementAttribute), remoteAuthority: location.host }
