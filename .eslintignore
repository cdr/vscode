--- conflicted
+++ resolved
@@ -19,16 +19,11 @@
 **/extensions/typescript-language-features/test-workspace/**
 
 # These files are not linted by `yarn eslint`, so we exclude them from being linted in the editor.
-<<<<<<< HEAD
-# This ensures that if we add new rules and they pass CI, the are also no errors in the editor.
+# This ensures that if we add new rules and they pass CI, there are also no errors in the editor.
 /resources/web/code-web.js
 
 # These are code-server code symlinks.
 src/vs/base/common/util.ts
 src/vs/base/common/ipc.d.ts
 src/vs/base/node/proxy_agent.ts
-src/vs/server/uriTransformer.ts
-=======
-# This ensures that if we add new rules and they pass CI, there are also no errors in the editor.
-/resources/web/code-web.js
->>>>>>> ee8c7def
+src/vs/server/uriTransformer.ts